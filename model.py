--- conflicted
+++ resolved
@@ -3534,11 +3534,7 @@
         if policy.choose_summary:
             staff_data_source = DataSource.lookup(_db, DataSource.LIBRARY_STAFF)
             summary, summaries = Identifier.evaluate_summary_quality(
-<<<<<<< HEAD
-                _db, flattened_data, licensed_data_sources
-=======
                 _db, flattened_data, [staff_data_source, privileged_data_source]
->>>>>>> 262e3c9d
             )
             # TODO: clean up the content
             self.set_summary(summary)      
