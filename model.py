--- conflicted
+++ resolved
@@ -865,15 +865,12 @@
     # One DataSource can generate many CustomLists.
     custom_lists = relationship("CustomList", backref="data_source")
 
-<<<<<<< HEAD
     # One DataSource can have many Catalogs.
     catalogs = relationship("Catalog", backref="data_source")
 
     def __repr__(self):
         return '<DataSource: name="%s">' % (self.name)
     
-=======
->>>>>>> 843d4144
     @classmethod
     def lookup(cls, _db, name, autocreate=False, offers_licenses=False):
         # Turn a deprecated name (e.g. "3M" into the current name
@@ -8868,10 +8865,7 @@
      UniqueConstraint('collection_id', 'library_id'),
  )
 
-<<<<<<< HEAD
     
-class Catalog(Base):
-=======
 collections_licensepools = Table(
     'collections_licensepools', Base.metadata,
      Column(
@@ -8897,7 +8891,6 @@
     ),
     UniqueConstraint('collection_id', 'identifier_id'),
 )
->>>>>>> 843d4144
 
 
 class IntegrationClient(Base):
