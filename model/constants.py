# encoding: utf-8
# DataSourceConstants, EditionConstants, IdentifierConstants, LinkRelations,
# MediaTypes

import re
from collections import OrderedDict

class DataSourceConstants(object):
    GUTENBERG = u"Gutenberg"
    OVERDRIVE = u"Overdrive"
    ODILO = u"Odilo"
    PROJECT_GITENBERG = u"Project GITenberg"
    STANDARD_EBOOKS = u"Standard Ebooks"
    UNGLUE_IT = u"unglue.it"
    BIBLIOTHECA = u"Bibliotheca"
    OCLC = u"OCLC Classify"
    OCLC_LINKED_DATA = u"OCLC Linked Data"
    AMAZON = u"Amazon"
    XID = u"WorldCat xID"
    AXIS_360 = u"Axis 360"
    WEB = u"Web"
    OPEN_LIBRARY = u"Open Library"
    CONTENT_CAFE = u"Content Cafe"
    VIAF = u"VIAF"
    GUTENBERG_COVER_GENERATOR = u"Gutenberg Illustrated"
    GUTENBERG_EPUB_GENERATOR = u"Project Gutenberg EPUB Generator"
    METADATA_WRANGLER = u"Library Simplified metadata wrangler"
    MANUAL = u"Manual intervention"
    NOVELIST = u"NoveList Select"
    NYT = u"New York Times"
    NYPL_SHADOWCAT = u"NYPL Shadowcat"
    LIBRARY_STAFF = u"Library staff"
    ADOBE = u"Adobe DRM"
    PLYMPTON = u"Plympton"
    RB_DIGITAL = u"RBdigital"
    ELIB = u"eLiburutegia"
    OA_CONTENT_SERVER = u"Library Simplified Open Access Content Server"
    PRESENTATION_EDITION = u"Presentation edition generator"
    INTERNAL_PROCESSING = u"Library Simplified Internal Process"
    FEEDBOOKS = u"FeedBooks"
    BIBBLIO = u"Bibblio"
    ENKI = u"Enki"

    DEPRECATED_NAMES = {
        u"3M" : BIBLIOTHECA,
        u"OneClick" : RB_DIGITAL,
    }
    THREEM = BIBLIOTHECA
    ONECLICK = RB_DIGITAL

    # Some sources of open-access ebooks are better than others. This
    # list shows which sources we prefer, in ascending order of
    # priority. unglue.it is lowest priority because it tends to
    # aggregate books from other sources. We prefer books from their
    # original sources.
    OPEN_ACCESS_SOURCE_PRIORITY = [
        UNGLUE_IT,
        GUTENBERG,
        GUTENBERG_EPUB_GENERATOR,
        PROJECT_GITENBERG,
        ELIB,
        FEEDBOOKS,
        PLYMPTON,
        STANDARD_EBOOKS,
    ]

    # When we're generating the presentation edition for a
    # LicensePool, editions are processed based on their data source,
    # in the following order:
    #
    # [all other sources] < [metadata wrangler] < [source of the license pool]
    # < [library staff] < [manual intervention]
    #
    # This list keeps track of the portion of that ordering that's
    # higher priority than the source of the license pool.
    #
    # "LIBRARY_STAFF" comes from the Admin Interface.
    # "MANUAL" is not currently used, but will give the option of putting in
    # software engineer-created system overrides.
    PRESENTATION_EDITION_PRIORITY = [LIBRARY_STAFF, MANUAL]

    # When we're finding the cover image for a book, images from these
    # sources are given priority, in the following order:
    #
    # [Open Library] < [Project Gutenberg] < [Gutenberg cover
    # generator] < [all other data sources] < [metadata wrangler] <
    # [the presentation edition priority sources]
    #
    # This list keeps track of the portion of that ordering that's
    # higher priority than the source of the license pool.
    COVER_IMAGE_PRIORITY = [METADATA_WRANGLER] + PRESENTATION_EDITION_PRIORITY

class EditionConstants(object):
    ALL_MEDIUM = object()
    BOOK_MEDIUM = u"Book"
    PERIODICAL_MEDIUM = u"Periodical"
    AUDIO_MEDIUM = u"Audio"
    MUSIC_MEDIUM = u"Music"
    VIDEO_MEDIUM = u"Video"
    IMAGE_MEDIUM = u"Image"
    COURSEWARE_MEDIUM = u"Courseware"

    ELECTRONIC_FORMAT = u"Electronic"
    CODEX_FORMAT = u"Codex"

    # These are all media known to the system.
    KNOWN_MEDIA = (BOOK_MEDIUM, PERIODICAL_MEDIUM, AUDIO_MEDIUM, MUSIC_MEDIUM,
                   VIDEO_MEDIUM, IMAGE_MEDIUM, COURSEWARE_MEDIUM)

    # These are the media types currently fulfillable by the default
    # client.
    FULFILLABLE_MEDIA = [BOOK_MEDIUM, AUDIO_MEDIUM]

    medium_to_additional_type = {
        BOOK_MEDIUM : u"http://schema.org/EBook",
        AUDIO_MEDIUM : u"http://bib.schema.org/Audiobook",
        PERIODICAL_MEDIUM : u"http://schema.org/PublicationIssue",
        MUSIC_MEDIUM :  u"http://schema.org/MusicRecording",
        VIDEO_MEDIUM :  u"http://schema.org/VideoObject",
        IMAGE_MEDIUM: u"http://schema.org/ImageObject",
        COURSEWARE_MEDIUM: u"http://schema.org/Course"
    }

    additional_type_to_medium = {}
    for k, v in medium_to_additional_type.items():
        additional_type_to_medium[v] = k


    # Map the medium constants to the strings used when generating
    # permanent work IDs.
    medium_for_permanent_work_id = {
        BOOK_MEDIUM : "book",
        AUDIO_MEDIUM : "book",
        MUSIC_MEDIUM : "music",
        PERIODICAL_MEDIUM : "book",
        VIDEO_MEDIUM: "movie",
        IMAGE_MEDIUM: "image",
        COURSEWARE_MEDIUM: "courseware"
    }

class IdentifierConstants(object):
    # Common types of identifiers.
    OVERDRIVE_ID = u"Overdrive ID"
    ODILO_ID = u"Odilo ID"
    BIBLIOTHECA_ID = u"Bibliotheca ID"
    GUTENBERG_ID = u"Gutenberg ID"
    AXIS_360_ID = u"Axis 360 ID"
    ELIB_ID = u"eLiburutegia ID"
    ASIN = u"ASIN"
    ISBN = u"ISBN"
    NOVELIST_ID = u"NoveList ID"
    OCLC_WORK = u"OCLC Work ID"
    OCLC_NUMBER = u"OCLC Number"
    # RBdigital uses ISBNs for ebooks and eaudio, and its own ids for magazines
    RB_DIGITAL_ID = u"RBdigital ID"
    OPEN_LIBRARY_ID = u"OLID"
    BIBLIOCOMMONS_ID = u"Bibliocommons ID"
    URI = u"URI"
    DOI = u"DOI"
    UPC = u"UPC"
    BIBBLIO_CONTENT_ITEM_ID = u"Bibblio Content Item ID"
    ENKI_ID = u"Enki ID"
    SUDOC_CALL_NUMBER = u"SuDoc Call Number"

    DEPRECATED_NAMES = {
        u"3M ID" : BIBLIOTHECA_ID,
        u"OneClick ID" : RB_DIGITAL_ID,
    }
    THREEM_ID = BIBLIOTHECA_ID
    ONECLICK_ID = RB_DIGITAL_ID

    LICENSE_PROVIDING_IDENTIFIER_TYPES = [
        BIBLIOTHECA_ID, OVERDRIVE_ID, ODILO_ID, AXIS_360_ID,
        GUTENBERG_ID, ELIB_ID, SUDOC_CALL_NUMBER,
    ]

    URN_SCHEME_PREFIX = "urn:librarysimplified.org/terms/id/"
    ISBN_URN_SCHEME_PREFIX = "urn:isbn:"
    GUTENBERG_URN_SCHEME_PREFIX = "http://www.gutenberg.org/ebooks/"
    GUTENBERG_URN_SCHEME_RE = re.compile(
        GUTENBERG_URN_SCHEME_PREFIX + "([0-9]+)")
    OTHER_URN_SCHEME_PREFIX = "urn:"

    IDEAL_COVER_ASPECT_RATIO = 2.0/3
    IDEAL_IMAGE_HEIGHT = 240
    IDEAL_IMAGE_WIDTH = 160

class LinkRelations(object):
    # Some common link relations.
    CANONICAL = u"canonical"
    GENERIC_OPDS_ACQUISITION = u"http://opds-spec.org/acquisition"
    OPEN_ACCESS_DOWNLOAD = u"http://opds-spec.org/acquisition/open-access"
    IMAGE = u"http://opds-spec.org/image"
    THUMBNAIL_IMAGE = u"http://opds-spec.org/image/thumbnail"
    SAMPLE = u"http://opds-spec.org/acquisition/sample"
    ILLUSTRATION = u"http://librarysimplified.org/terms/rel/illustration"
    REVIEW = u"http://schema.org/Review"
    DESCRIPTION = u"http://schema.org/description"
    SHORT_DESCRIPTION = u"http://librarysimplified.org/terms/rel/short-description"
    AUTHOR = u"http://schema.org/author"
    ALTERNATE = u"alternate"

    # TODO: Is this the appropriate relation?
    DRM_ENCRYPTED_DOWNLOAD = u"http://opds-spec.org/acquisition/"
    BORROW = u"http://opds-spec.org/acquisition/borrow"

    CIRCULATION_ALLOWED = [OPEN_ACCESS_DOWNLOAD, DRM_ENCRYPTED_DOWNLOAD, BORROW, GENERIC_OPDS_ACQUISITION]
    METADATA_ALLOWED = [CANONICAL, IMAGE, THUMBNAIL_IMAGE, ILLUSTRATION, REVIEW,
        DESCRIPTION, SHORT_DESCRIPTION, AUTHOR, ALTERNATE, SAMPLE]
    MIRRORED = [OPEN_ACCESS_DOWNLOAD, IMAGE, THUMBNAIL_IMAGE]

class MediaTypes(object):
    EPUB_MEDIA_TYPE = u"application/epub+zip"
    PDF_MEDIA_TYPE = u"application/pdf"
    MOBI_MEDIA_TYPE = u"application/x-mobipocket-ebook"
    AMAZON_KF8_MEDIA_TYPE = u"application/x-mobi8-ebook"
    TEXT_XML_MEDIA_TYPE = u"text/xml"
    TEXT_HTML_MEDIA_TYPE = u"text/html"
    APPLICATION_XML_MEDIA_TYPE = u"application/xml"
    JPEG_MEDIA_TYPE = u"image/jpeg"
    PNG_MEDIA_TYPE = u"image/png"
    GIF_MEDIA_TYPE = u"image/gif"
    SVG_MEDIA_TYPE = u"image/svg+xml"
    MP3_MEDIA_TYPE = u"audio/mpeg"
    MP4_MEDIA_TYPE = u"video/mp4"
    WMV_MEDIA_TYPE = u"video/x-ms-wmv"
    SCORM_MEDIA_TYPE = u"application/vnd.librarysimplified.scorm+zip"
    ZIP_MEDIA_TYPE = u"application/zip"
    OCTET_STREAM_MEDIA_TYPE = u"application/octet-stream"
    TEXT_PLAIN = u"text/plain"
    AUDIOBOOK_MANIFEST_MEDIA_TYPE = u"application/audiobook+json"
    MARC_MEDIA_TYPE = u"application/marc"

<<<<<<< HEAD
    # To distinguish internally between Overdrive's audiobook and
    # (hopefully future) ebook manifests, we invent values for the
    # 'profile' parameter.
    OVERDRIVE_MANIFEST_MEDIA_TYPE = u"application/vnd.overdrive.circulation.api+json"
    OVERDRIVE_AUDIOBOOK_MANIFEST_MEDIA_TYPE = OVERDRIVE_MANIFEST_MEDIA_TYPE + ";profile=audiobook"
    OVERDRIVE_EBOOK_MANIFEST_MEDIA_TYPE = OVERDRIVE_MANIFEST_MEDIA_TYPE + ";profile=ebook"
=======
    AUDIOBOOK_MEDIA_TYPES = [
        AUDIOBOOK_MANIFEST_MEDIA_TYPE,
    ]
>>>>>>> a8cee796

    BOOK_MEDIA_TYPES = [
        EPUB_MEDIA_TYPE,
        PDF_MEDIA_TYPE,
        MOBI_MEDIA_TYPE,
        MP3_MEDIA_TYPE,
        AMAZON_KF8_MEDIA_TYPE,
    ]

    # These media types are in the order we would prefer to use them.
    # e.g. all else being equal, we would prefer a PNG to a JPEG.
    IMAGE_MEDIA_TYPES = [
        PNG_MEDIA_TYPE,
        JPEG_MEDIA_TYPE,
        GIF_MEDIA_TYPE,
        SVG_MEDIA_TYPE,
    ]

    # If an open access book is imported and not any of these media types,
    # then it won't show up in an OPDS feed.
    SUPPORTED_BOOK_MEDIA_TYPES = [
        EPUB_MEDIA_TYPE,
        PDF_MEDIA_TYPE,
        AUDIOBOOK_MANIFEST_MEDIA_TYPE
    ]

    # Most of the time, if you believe a resource to be media type A,
    # but then you make a request and get media type B, then the
    # actual media type (B) takes precedence over what you thought it
    # was (A). These media types are the exceptions: they are so
    # generic that they don't tell you anything, so it's more useful
    # to stick with A.
    GENERIC_MEDIA_TYPES = [OCTET_STREAM_MEDIA_TYPE]

    FILE_EXTENSIONS = OrderedDict(
        [
            (EPUB_MEDIA_TYPE, "epub"),
            (MOBI_MEDIA_TYPE, "mobi"),
            (PDF_MEDIA_TYPE, "pdf"),
            (MP3_MEDIA_TYPE, "mp3"),
            (MP4_MEDIA_TYPE, "mp4"),
            (WMV_MEDIA_TYPE, "wmv"),
            (JPEG_MEDIA_TYPE, "jpg"),
            (PNG_MEDIA_TYPE, "png"),
            (SVG_MEDIA_TYPE, "svg"),
            (GIF_MEDIA_TYPE, "gif"),
            (ZIP_MEDIA_TYPE, "zip"),
            (TEXT_PLAIN, "txt"),
            (TEXT_HTML_MEDIA_TYPE, "html"),
            (APPLICATION_XML_MEDIA_TYPE, "xml"),
            (AUDIOBOOK_MANIFEST_MEDIA_TYPE, "audiobook-manifest"),
            (SCORM_MEDIA_TYPE, "zip")
        ]
    )

    COMMON_EBOOK_EXTENSIONS = ['.epub', '.pdf']
    COMMON_IMAGE_EXTENSIONS = ['.jpg', '.jpeg', '.png', '.gif']

    # Invert FILE_EXTENSIONS and add some extra guesses.
    MEDIA_TYPE_FOR_EXTENSION = {
        ".htm" : TEXT_HTML_MEDIA_TYPE,
        ".jpeg" : JPEG_MEDIA_TYPE,
    }

    for media_type, extension in FILE_EXTENSIONS.items():
        extension = '.' + extension
        if extension not in MEDIA_TYPE_FOR_EXTENSION:
            # FILE_EXTENSIONS lists more common extensions first.  If
            # multiple media types have the same extension, the most
            # common media type will be used.
            MEDIA_TYPE_FOR_EXTENSION[extension] = media_type<|MERGE_RESOLUTION|>--- conflicted
+++ resolved
@@ -231,18 +231,17 @@
     AUDIOBOOK_MANIFEST_MEDIA_TYPE = u"application/audiobook+json"
     MARC_MEDIA_TYPE = u"application/marc"
 
-<<<<<<< HEAD
     # To distinguish internally between Overdrive's audiobook and
     # (hopefully future) ebook manifests, we invent values for the
     # 'profile' parameter.
     OVERDRIVE_MANIFEST_MEDIA_TYPE = u"application/vnd.overdrive.circulation.api+json"
     OVERDRIVE_AUDIOBOOK_MANIFEST_MEDIA_TYPE = OVERDRIVE_MANIFEST_MEDIA_TYPE + ";profile=audiobook"
     OVERDRIVE_EBOOK_MANIFEST_MEDIA_TYPE = OVERDRIVE_MANIFEST_MEDIA_TYPE + ";profile=ebook"
-=======
+
     AUDIOBOOK_MEDIA_TYPES = [
+        OVERDRIVE_AUDIOBOOK_MANIFEST_MEDIA_TYPE,
         AUDIOBOOK_MANIFEST_MEDIA_TYPE,
     ]
->>>>>>> a8cee796
 
     BOOK_MEDIA_TYPES = [
         EPUB_MEDIA_TYPE,
