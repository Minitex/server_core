--- conflicted
+++ resolved
@@ -1144,279 +1144,6 @@
     # This is a dictionary so it can be used as a class variable
     return {"search": match_term}
 
-<<<<<<< HEAD
-class GutenbergBookshelfClassifier(Classifier):
-
-    # Any classification that includes the string "Fiction" will be
-    # counted as fiction. This is just the leftovers.
-    FICTION = set([
-        "Bestsellers, American, 1895-1923",
-        "Adventure",
-        "Fantasy",
-        "Horror",
-        "Mystery",
-        "Western",
-        "Suspense",
-        "Thriller",
-        "Children's Anthologies",
-        ])
-
-    GENRES = {
-        Adventure: [
-            "Adventure",
-            "Pirates, Buccaneers, Corsairs, etc.",
-        ],
-        # African_American : ["African American Writers"],
-        Ancient_History: ["Classical Antiquity"],
-        Architecture : [
-            "Architecture",
-            "The American Architect and Building News",
-        ],
-        Art : ["Art"],
-        Biography_Memoir : [
-            "Biographies",
-            "Children's Biography",
-        ],
-        Christianity : ["Christianity"],
-        Civil_War_History: "US Civil War",
-        Classics : [
-            "Best Books Ever Listings",
-            "Harvard Classics",
-        ],
-        Cooking : [
-            "Armour's Monthly Cook Book",
-            "Cookery",
-        ],
-        Drama : [
-            "One Act Plays",
-            "Opera",
-            "Plays",
-        ],
-        Erotica : "Erotic Fiction",
-        Fantasy : "Fantasy",
-        Foreign_Language_Study : [
-            "Language Education",
-        ],
-        Gardening : [
-            "Garden and Forest",
-            "Horticulture",
-        ],
-        Historical_Fiction : "Historical Fiction",
-        History : [
-            "Children's History",
-        ],
-        Horror : ["Gothic Fiction", "Horror"],
-        Humorous_Fiction : ["Humor"],
-        Islam : "Islam",
-        Judaism : "Judaism",
-        Law : [
-            "British Law",
-            "Noteworthy Trials",
-            "United States Law",
-        ],
-        Literary_Criticism : ["Bibliomania"],
-        Mathematics : "Mathematics",
-        Medical : [
-            "Medicine",
-            "The North American Medical and Surgical Journal",
-            "Physiology",
-        ],
-        Military_History : [
-            "American Revolutionary War",
-            "World War I",
-            "World War II",
-            "Spanish American War",
-            "Boer War",
-            "Napoleonic",
-        ],
-        Modern_History: "Current History",
-        Music : [
-            "Music",
-            "Child's Own Book of Great Musicians",
-        ],
-        Mystery : [
-            "Crime Fiction",
-            "Detective Fiction",
-            "Mystery Fiction",
-        ],
-        Nature : [
-            "Animal",
-            "Animals-Wild",
-            "Bird-Lore"
-            "Birds, Illustrated by Color Photography",
-        ],
-        Periodicals : [
-            "Ainslee's",
-            "Prairie Farmer",
-            "Blackwood's Edinburgh Magazine",
-            u"Barnavännen",
-            "Buchanan's Journal of Man",
-            "Bulletin de Lille",
-            "Celtic Magazine",
-            "Chambers's Edinburgh Journal",
-            "Contemporary Reviews",
-            "Continental Monthly",
-            "De Aarde en haar Volken",
-            "Dew Drops",
-            "Donahoe's Magazine",
-            "Golden Days for Boys and Girls",
-            "Harper's New Monthly Magazine",
-            "Harper's Young People",
-            "Graham's Magazine",
-            "Lippincott's Magazine",
-            "L'Illustration",
-            "McClure's Magazine",
-            "Mrs Whittelsey's Magazine for Mothers and Daughters",
-            "Northern Nut Growers Association",
-            "Notes and Queries",
-            "Our Young Folks",
-            "The American Missionary",
-            "The American Quarterly Review",
-            "The Arena",
-            "The Argosy",
-            "The Atlantic Monthly",
-            "The Baptist Magazine",
-            "The Bay State Monthly",
-            "The Botanical Magazine",
-            "The Catholic World",
-            "The Christian Foundation",
-            "The Church of England Magazine",
-            "The Contemporary Review",
-            "The Economist",
-            "The Esperantist",
-            "The Girls Own Paper",
-            "The Great Round World And What Is Going On In It",
-            "The Idler",
-            "The Illustrated War News",
-            "The International Magazine of Literature, Art, and Science",
-            "The Irish Ecclesiastical Record",
-            "The Irish Penny Journal",
-            "The Journal of Negro History",
-            "The Knickerbocker",
-            "The Mayflower",
-            "The Menorah Journal",
-            "The Mentor",
-            "The Mirror of Literature, Amusement, and Instruction",
-            "The Mirror of Taste, and Dramatic Censor",
-            "The National Preacher",
-            "The Aldine",
-            "The Nursery",
-            "St. Nicholas Magazine for Boys and Girls",
-            "Punch",
-            "Punchinello",
-            "Scribner's Magazine",
-            "The Scrap Book",
-            "The Speaker",
-            "The Stars and Stripes",
-            "The Strand Magazine",
-            "The Unpopular Review",
-            "The Writer",
-            "The Yellow Book",
-            "Women's Travel Journals",
-        ],
-        Pets : ["Animals-Domestic"],
-        Philosophy : ["Philosophy"],
-        Photography : "Photography",
-        Poetry : [
-            "Poetry",
-            "Poetry, A Magazine of Verse",
-            "Children's Verse",
-        ],
-        Political_Science : [
-            "Anarchism",
-            "Politics",
-        ],
-        Psychology : ["Psychology"],
-        Reference_Study_Aids : [
-            "Reference",
-            "CIA World Factbooks",
-        ],
-        Religion_Spirituality : [
-            "Atheism",
-            "Bahá'í Faith",
-            "Hinduism",
-            "Paganism",
-            "Children's Religion",
-        ],
-        Science : [
-            "Astronomy",
-            "Biology",
-            "Botany",
-            "Chemistry",
-            "Ecology",
-            "Geology",
-            "Journal of Entomology and Zoology",
-            "Microbiology",
-            "Microscopy",
-            "Natural History",
-            "Mycology",
-            "Popular Science Monthly",
-            "Physics",
-            "Scientific American",
-        ],
-        Science_Fiction : [
-            "Astounding Stories",
-            "Precursors of Science Fiction",
-            "The Galaxy",
-            "Science Fiction",
-        ],
-        Social_Sciences : [
-            "Anthropology",
-            "Archaeology",
-            "The American Journal of Archaeology",
-            "Sociology",
-        ],
-        Suspense_Thriller : [
-            "Suspense",
-            "Thriller",
-        ],
-        Technology : [
-            "Engineering",
-            "Technology",
-            "Transportation",
-        ],
-        Travel : "Travel",
-        True_Crime : "Crime Nonfiction",
-        Westerns : "Western",
-    }
-
-    @classmethod
-    def scrub_identifier(cls, identifier):
-        return identifier
-
-    @classmethod
-    def is_fiction(cls, identifier, name):
-        if (identifier in cls.FICTION
-            or "Fiction" in identifier or "Stories" in identifier):
-            return True
-        return None
-
-    @classmethod
-    def audience(cls, identifier, name):
-        if ("Children's" in identifier):
-            return cls.AUDIENCE_CHILDREN
-        return cls.AUDIENCE_ADULT
-
-    @classmethod
-    def genre(cls, identifier, name, fiction=None, audience=None):
-        for l, v in cls.GENRES.items():
-            if identifier == v or (isinstance(v, list) and identifier in v):
-                return l
-        return None
-=======
-class Eg(object):
-    """Mark this string as an example of a classification, rather than
-    an exact identifier for that classification. For example, basketball
-    is an an example of a sport, but athletics is an identifier for the sports
-    classification.
-    """
-
-    def __init__(self, term):
-        self.term = term
-
-    def __str__(self):
-        return self.term
-
 class AgeOrGradeClassifier(Classifier):
 
     @classmethod
@@ -1438,1341 +1165,6 @@
         if age == cls.range_tuple(None, None):
             age = GradeLevelClassifier.target_age(identifier, name, True)
         return age
-
-class KeywordBasedClassifier(AgeOrGradeClassifier):
-
-    """Classify a book based on keywords."""
-
-    # We have to handle these first because otherwise '\bfiction\b'
-    # will match it.
-    LEVEL_1_NONFICTION_INDICATORS = match_kw(
-        "non-fiction", "non fiction"
-    )
-
-    LEVEL_2_FICTION_INDICATORS = match_kw(
-        "fiction", Eg("stories"), Eg("tales"), Eg("literature"),
-        Eg("bildungsromans"), "fictitious",
-    )
-    LEVEL_2_NONFICTION_INDICATORS = match_kw(
-        Eg("history"), Eg("biography"), Eg("histories"),
-        Eg("biographies"), Eg("autobiography"), Eg("autobiographies"),
-        "nonfiction", Eg("essays"), Eg("letters"), Eg("true story"),
-        Eg("personal memoirs"))
-    JUVENILE_INDICATORS = match_kw(
-        "for children", "children's", "juvenile",
-        Eg("nursery rhymes"), Eg("9-12"))
-    YOUNG_ADULT_INDICATORS = match_kw(
-        "young adult",
-        "ya",
-        "12-Up",
-        "teenage .*fiction",
-        "teens .*fiction",
-        "teen books",
-        Eg("teenage romance"),
-    )
-
-    # Children's books don't generally deal with romance, so although
-    # "Juvenile Fiction" generally refers to children's fiction,
-    # "Juvenile Fiction / Love & Romance" is almost certainly YA.
-    JUVENILE_TERMS_THAT_IMPLY_YOUNG_ADULT = set([
-        "love & romance",
-        "romance",
-        "romantic",
-    ])
-
-    # These identifiers indicate that the string "children" or
-    # "juvenile" in the identifier does not actually mean the work is
-    # _for_ children.
-    JUVENILE_BLACKLIST = set([
-        "military participation",
-        "services",
-        "children's accidents",
-        "children's voices",
-        "juvenile delinquency",
-        "children's television workshop",
-        "missing children",
-    ])
-
-    CATCHALL_KEYWORDS = {
-        Adventure : match_kw(
-            "adventure",
-            "adventurers",
-            "adventure stories",
-            "adventure fiction",
-            "adventurers",
-            Eg("sea stories"),
-            Eg("war stories"),
-            Eg("men's adventure"),
-        ),
-
-        African_History: match_kw(
-            "african history",
-            "history.*africa",
-        ),
-
-        Ancient_History: match_kw(
-            "ancient.*history",
-            "history.*ancient",
-            "civilization, classical",
-        ),
-
-        Antiques_Collectibles: match_kw(
-            "antiques",
-            "collectibles",
-            "collectors",
-            "collecting",
-        ),
-
-        Architecture: match_kw(
-            "architecture",
-            "architectural",
-            "architect",
-            "architects",
-        ),
-
-        Art: match_kw(
-            "art",
-            "arts",
-            "artist",
-            "artists",
-            "artistic",
-        ),
-
-        Art_Criticism_Theory: match_kw(
-            "art criticism",
-            "art / criticism & theory",
-        ),
-
-        Art_History: match_kw(
-            "art.*history",
-        ),
-
-        Asian_History: match_kw(
-            "asian history",
-            "history.*asia",
-            "australasian & pacific history",
-        ),
-
-        Bartending_Cocktails: match_kw(
-            "cocktail",
-            "cocktails",
-            "bartending",
-            Eg("beer"),
-            "alcoholic beverages",
-            Eg("wine"),
-            Eg("wine & spirits"),
-            "spirits & cocktails",
-        ),
-
-               Biography_Memoir : match_kw(
-                   "autobiographies",
-                   "autobiography",
-                   "biographies",
-                   "biography",
-                   "biographical",
-                   "personal memoirs",
-               ),
-
-               Body_Mind_Spirit: match_kw(
-                   "body, mind & spirit",
-               ),
-
-               Buddhism: match_kw(
-                   "buddhism",
-                   "buddhist",
-                   "buddha",
-               ),
-
-               Business: match_kw(
-                   "business",
-                   "businesspeople",
-                   "businesswomen",
-                   "businessmen",
-                   "business & economics",
-                   "business & financial",
-                   "commerce",
-                   "sales",
-                   "selling",
-                   "sales & selling",
-                   Eg("nonprofit"),
-               ),
-
-               Christianity : match_kw(
-                   Eg("schema:creativework:bible"),
-                   Eg("baptist"),
-                   Eg("bible"),
-                   Eg("sermons"),
-                   Eg("devotional"),
-                   Eg("theological"),
-                   Eg("theology"),
-                   Eg('biblical'),
-                   "christian",
-                   "christianity",
-                   Eg("catholic"),
-                   Eg("protestant"),
-                   Eg("catholicism"),
-                   Eg("protestantism"),
-                   Eg("church"),
-                   Eg("christmas & advent"),
-               ),
-
-               Civil_War_History: match_kw(
-                   "american civil war",
-                   "1861-1865",
-                   "civil war period",
-               ),
-
-               Classics: match_kw(
-                   'classics',
-               ),
-
-               Computers : match_kw(
-                   "computer",
-                   "computer science",
-                   "computational",
-                   "computers",
-                   "computing",
-                   Eg("data"),
-                   Eg("database"),
-                   Eg("hardware"),
-                   Eg("software"),
-                   Eg("software development"),
-                   Eg("information technology"),
-                   Eg("web"),
-                   Eg("world wide web"),
-               ),
-
-               Contemporary_Romance: match_kw(
-                   "contemporary romance",
-                   "romance--contemporary",
-                   "romance / contemporary",
-                   "romance - contemporary",
-               ),
-
-               Cooking : match_kw(
-                   Eg("non-alcoholic"),
-                   Eg("baking"),
-                   "cookbook",
-                   "cooking",
-                   "food",
-                   Eg("health & healing"),
-                   "home economics",
-                   "cuisine",
-               ),
-
-               Crafts_Hobbies: match_kw(
-                   "arts & crafts",
-                   "arts, crafts",
-                   Eg("beadwork"),
-                   Eg("candle crafts"),
-                   Eg("candle making"),
-                   Eg("carving"),
-                   Eg("ceramics"),
-                   "crafts & hobbies",
-                   "crafts",
-                   Eg("crochet"),
-                   Eg("crocheting"),
-                   Eg("cross-stitch"),
-                   "decorative arts",
-                   Eg("flower arranging"),
-                   "folkcrafts",
-                   "handicrafts",
-                   "hobbies",
-                   "hobby",
-                   "hobbyist",
-                   "hobbyists",
-                   Eg("jewelry"),
-                   Eg("knitting"),
-                   Eg("metal work"),
-                   Eg("needlework"),
-                   Eg("origami"),
-                   Eg("paper crafts"),
-                   Eg("pottery"),
-                   Eg("quilting"),
-                   Eg("quilts"),
-                   Eg("scrapbooking"),
-                   Eg("sewing"),
-                   Eg("soap making"),
-                   Eg("stamping"),
-                   Eg("stenciling"),
-                   Eg("textile crafts"),
-                   Eg("toymaking"),
-                   Eg("weaving"),
-                   Eg("woodwork"),
-               ),
-
-               Design: match_kw(
-                   "design",
-                   "designer",
-                   "designers",
-                   Eg("graphic design"),
-                   Eg("typography")
-               ),
-
-               Dictionaries: match_kw(
-                   "dictionaries",
-                   "dictionary",
-               ),
-
-               Drama : match_kw(
-                   Eg("comedies"),
-                   "drama",
-                   "dramatist",
-                   "dramatists",
-                   Eg("operas"),
-                   Eg("plays"),
-                   Eg("shakespeare"),
-                   Eg("tragedies"),
-                   Eg("tragedy"),
-               ),
-
-               Economics: match_kw(
-                   Eg("banking"),
-                   "economy",
-                   "economies",
-                   "economic",
-                   "economics",
-               ),
-
-               Education: match_kw(
-                   # TODO: a lot of these don't work well because of
-                   # the huge amount of fiction about students. This
-                   # will be fixed when we institute the
-                   # fiction/nonfiction split.
-                   "education",
-                   "educational",
-                   "educator",
-                   "educators",
-                   Eg("principals"),
-                   "teacher",
-                   "teachers",
-                   "teaching",
-                   #"schools",
-                   #"high school",
-                   "schooling",
-                   #"student",
-                   #"students",
-                   #"college",
-                   Eg("university"),
-                   Eg("universities"),
-               ),
-
-               Epic_Fantasy: match_kw(
-                   "epic fantasy",
-                   "fantasy - epic",
-                   "fantasy / epic",
-                   "fantasy--epic",
-                   "fantasy/epic",
-               ),
-
-               Espionage: match_kw(
-                   "espionage",
-                   "intrigue",
-                   "spies",
-                   "spy stories",
-                   "spy novels",
-                   "spy fiction",
-                   "spy thriller",
-               ),
-
-               Erotica : match_kw(
-                   'erotic',
-                   'erotica',
-               ),
-
-               # TODO: history _plus_ a place
-        European_History: match_kw(
-            "europe.*history",
-            "history.*europe",
-            Eg("france.*history"),
-            Eg("history.*france"),
-            Eg("england.*history"),
-            Eg("history.*england"),
-            Eg("ireland.*history"),
-            Eg("history.*ireland"),
-            Eg("germany.*history"),
-            Eg("history.*germany"),
-            # etc. etc. etc.
-        ),
-
-               Family_Relationships: match_kw(
-                   "family & relationships",
-                   "relationships",
-                   "family relationships",
-                   "human sexuality",
-                   "sexuality",
-               ),
-
-               Fantasy : match_kw(
-                   "fantasy",
-                   Eg("magic"),
-                   Eg("wizards"),
-                   Eg("fairies"),
-                   Eg("witches"),
-                   Eg("dragons"),
-                   Eg("sorcery"),
-                   Eg("witchcraft"),
-                   Eg("wizardry"),
-                   Eg("unicorns"),
-               ),
-
-               Fashion: match_kw(
-                   "fashion",
-                   "fashion design",
-                   "fashion designers",
-               ),
-
-               Film_TV: match_kw(
-                   Eg("director"),
-                   Eg("directors"),
-                   "film",
-                   "films",
-                   "movies",
-                   "movie",
-                   "motion picture",
-                   "motion pictures",
-                   "moviemaker",
-                   "moviemakers",
-                   Eg("producer"),
-                   Eg("producers"),
-                   "television",
-                   "tv",
-                   "video",
-               ),
-
-               Foreign_Language_Study: match_kw(
-                   Eg("english as a foreign language"),
-                   Eg("english as a second language"),
-                   Eg("esl"),
-                   "foreign language study",
-                   Eg("multi-language dictionaries"),
-               ),
-
-               Games : match_kw(
-                   "games",
-                   Eg("video games"),
-                   "gaming",
-                   Eg("gambling"),
-               ),
-
-               Gardening: match_kw(
-                   "gardening",
-                   "horticulture",
-               ),
-
-               Comics_Graphic_Novels: match_kw(
-                   "comics",
-                   "comic strip",
-                   "comic strips",
-                   "comic book",
-                   "comic books",
-                   "graphic novel",
-                   "graphic novels",
-
-                   # Formerly in 'Superhero'
-                   Eg("superhero"),
-                   Eg("superheroes"),
-
-                   # Formerly in 'Manga'
-                   Eg("japanese comic books"),
-                   Eg("japanese comics"),
-                   Eg("manga"),
-                   Eg("yaoi"),
-
-               ),
-
-               Hard_Boiled_Mystery: match_kw(
-                   "hard-boiled",
-                   "noir",
-               ),
-
-               Health_Diet: match_kw(
-                   # ! "health services" ?
-                   "fitness",
-                   "health",
-                   "health aspects",
-                   "health & fitness",
-                   "hygiene",
-                   "nutrition",
-                   "diet",
-                   "diets",
-                   "weight loss",
-               ),
-
-               Hinduism: match_kw(
-                   "hinduism",
-                   "hindu",
-                   "hindus",
-               ),
-
-               Historical_Fiction : match_kw(
-                   "historical fiction",
-                   "fiction.*historical",
-                   "^historical$",
-               ),
-
-               Historical_Romance: match_kw(
-                   "historical romance",
-                   Eg("regency romance"),
-                   Eg("romance.*regency"),
-               ),
-
-               History : match_kw(
-                   "histories",
-                   "history",
-                   "historiography",
-                   "historical period",
-                   Eg("pre-confederation"),
-               ),
-
-               Horror : match_kw(
-                   "horror",
-                   Eg("occult"),
-                   Eg("ghost"),
-                   Eg("ghost stories"),
-                   Eg("vampires"),
-                   Eg("paranormal fiction"),
-                   Eg("occult fiction"),
-                   Eg("supernatural"),
-                   "scary",
-               ),
-
-               House_Home: match_kw(
-                   "house and home",
-                   "house & home",
-                   Eg("remodeling"),
-                   Eg("renovation"),
-                   Eg("caretaking"),
-                   Eg("interior decorating"),
-               ),
-
-        Humorous_Fiction : match_kw(
-            "comedy",
-            "funny",
-            "humor",
-            "humorous",
-            "humourous",
-            "humour",
-            Eg("satire"),
-            "wit",
-        ),
-        Humorous_Nonfiction : match_kw(
-            "comedy",
-            "funny",
-            "humor",
-            "humorous",
-            "humour",
-            "humourous",
-            "wit",
-        ),
-
-               Entertainment: match_kw(
-                   # Almost a pure top-level category
-                   "entertainment",
-               ),
-
-               # These might be a problem because they might pick up
-        # hateful books. Not sure if this will be a problem.
-        Islam : match_kw(
-            'islam', 'islamic', 'muslim', 'muslims', Eg('halal'),
-            'islamic studies',
-        ),
-
-               Judaism: match_kw(
-                   'judaism', 'jewish', Eg('kosher'), 'jews',
-                   'jewish studies',
-               ),
-
-               LGBTQ_Fiction: match_kw(
-                   'lgbt',
-                   'lgbtq',
-                   Eg('lesbian'),
-                   Eg('lesbians'),
-                   'gay',
-                   Eg('bisexual'),
-                   Eg('transgender'),
-                   Eg('transsexual'),
-                   Eg('transsexuals'),
-                   'homosexual',
-                   'homosexuals',
-                   'homosexuality',
-                   'queer',
-               ),
-
-               Latin_American_History: match_kw(
-               ),
-
-               Law: match_kw(
-                   "court",
-                   "judicial",
-                   "law",
-                   "laws",
-                   "legislation",
-                   "legal",
-               ),
-
-               Legal_Thriller: match_kw(
-                   "legal thriller",
-                   "legal thrillers",
-               ),
-
-               Literary_Criticism: match_kw(
-                   "criticism, interpretation",
-               ),
-
-               Literary_Fiction: match_kw(
-                   "literary",
-                   "literary fiction",
-                   "general fiction",
-                   "fiction[^a-z]+general",
-                   "fiction[^a-z]+literary",
-               ),
-
-               Management_Leadership: match_kw(
-                   "management",
-                   "business & economics / leadership",
-                   "business & economics -- leadership",
-                   "management science",
-               ),
-
-               Mathematics : match_kw(
-                   Eg("algebra"),
-                   Eg("arithmetic"),
-                   Eg("calculus"),
-                   Eg("chaos theory"),
-                   Eg("game theory"),
-                   Eg("geometry"),
-                   Eg("group theory"),
-                   Eg("logic"),
-                   "math",
-                   "mathematical",
-                   "mathematician",
-                   "mathematicians",
-                   "mathematics",
-                   Eg("probability"),
-                   Eg("statistical"),
-                   Eg("statistics"),
-                   Eg("trigonometry"),
-               ),
-
-               Medical : match_kw(
-                   Eg("anatomy"),
-                   Eg("disease"),
-                   Eg("diseases"),
-                   Eg("disorders"),
-                   Eg("epidemiology"),
-                   Eg("illness"),
-                   Eg("illnesses"),
-                   "medical",
-                   "medicine",
-                   Eg("neuroscience"),
-                   Eg("ophthalmology"),
-                   Eg("physiology"),
-                   Eg("vaccines"),
-                   Eg("virus"),
-               ),
-
-               Medieval_History: match_kw(
-                   "civilization, medieval",
-                   "medieval period",
-                   "history.*medieval",
-               ),
-
-               Middle_East_History: match_kw(
-                   "middle east.*history",
-                   "history.*middle east",
-               ),
-
-
-               Military_History : match_kw(
-                   "military science",
-                   "warfare",
-                   "military",
-                   Eg("1914-1918"),
-                   Eg("1939-1945"),
-                   Eg("world war"),
-               ),
-
-               Modern_History: match_kw(
-                   Eg("1900 - 1999"),
-                   Eg("2000-2099"),
-                   "modern history",
-                   "history, modern",
-                   "history (modern)",
-                   "history--modern",
-                   Eg("history.*20th century"),
-                   Eg("history.*21st century"),
-               ),
-
-               # This is SF movie tie-ins, not movies & gaming per se.
-        # This one is difficult because it takes effect if book
-        # has subject "media tie-in" *and* "science fiction" or
-        # "fantasy"
-        Media_Tie_in_SF: match_kw(
-            "science fiction & fantasy gaming",
-            Eg("star trek"),
-            Eg("star wars"),
-            Eg("jedi"),
-        ),
-
-               Music: match_kw(
-                   "music",
-                   "musician",
-                   "musicians",
-                   "musical",
-                   Eg("genres & styles"),
-                   Eg("blues"),
-                   Eg("jazz"),
-                   Eg("rap"),
-                   Eg("hip-hop"),
-                   Eg("rock.*roll"),
-                   Eg("rock music"),
-                   Eg("punk rock"),
-               ),
-
-               Mystery : match_kw(
-                   Eg("crime"),
-                   Eg("detective"),
-                   Eg("murder"),
-                   "mystery",
-                   "mysteries",
-                   Eg("private investigators"),
-                   Eg("holmes, sherlock"),
-                   Eg("poirot, hercule"),
-                   Eg("schema:person:holmes, sherlock"),
-               ),
-
-               Nature : match_kw(
-                   # TODO: not sure about this one
-                   "nature",
-               ),
-
-               Body_Mind_Spirit: match_kw(
-                   "new age",
-               ),
-
-               Paranormal_Romance : match_kw(
-                   "paranormal romance",
-                   "romance.*paranormal",
-               ),
-
-               Parenting : match_kw(
-                   # "children" isn't here because the vast majority of
-                   # "children" tags indicate books _for_ children.
-
-                   # "family" isn't here because the vast majority
-                   # of "family" tags deal with specific families, e.g.
-                   # the Kennedys.
-
-                   "parenting",
-                   "parent",
-                   "parents",
-                   Eg("motherhood"),
-                   Eg("fatherhood"),
-               ),
-
-               Parenting_Family: match_kw(
-                   # Pure top-level category
-               ),
-
-               Performing_Arts: match_kw(
-                   "theatre",
-                   "theatrical",
-                   "performing arts",
-                   "entertainers",
-                   Eg("farce"),
-                   Eg("tragicomedy"),
-               ),
-
-               Periodicals : match_kw(
-                   "periodicals",
-                   "periodical",
-               ),
-
-               Personal_Finance_Investing: match_kw(
-                   "personal finance",
-                   "financial planning",
-                   "investing",
-                   Eg("retirement planning"),
-                   "money management",
-               ),
-
-               Pets: match_kw(
-                   "pets",
-                   Eg("dogs"),
-                   Eg("cats"),
-               ),
-
-               Philosophy : match_kw(
-                   "philosophy",
-                   "philosophical",
-                   "philosopher",
-                   "philosophers",
-                   Eg("epistemology"),
-                   Eg("metaphysics"),
-               ),
-
-               Photography: match_kw(
-                   "photography",
-                   "photographer",
-                   "photographers",
-                   "photographic",
-               ),
-
-               Police_Procedural: match_kw(
-                   "police[^a-z]+procedural",
-                   "police[^a-z]+procedurals",
-               ),
-
-               Poetry : match_kw(
-                   "poetry",
-                   "poet",
-                   "poets",
-                   "poem",
-                   "poems",
-                   Eg("sonnet"),
-                   Eg("sonnets"),
-               ),
-
-               Political_Science : match_kw(
-                   Eg("american government"),
-                   Eg("anarchism"),
-                   Eg("censorship"),
-                   Eg("citizenship"),
-                   Eg("civics"),
-                   Eg("communism"),
-                   Eg("corruption"),
-                   Eg("corrupt practices"),
-                   Eg("democracy"),
-                   Eg("geopolitics"),
-                   "government",
-                   Eg("human rights"),
-                   Eg("international relations"),
-                   Eg("political economy"),
-                   "political ideologies",
-                   "political process",
-                   "political science",
-                   Eg("public affairs"),
-                   Eg("public policy"),
-                   "politics",
-                   "political",
-                   Eg("current events"),
-               ),
-
-               Psychology: match_kw(
-                   "psychology",
-                   Eg("psychiatry"),
-                   "psychological aspects",
-                   Eg("psychiatric"),
-                   Eg("psychoanalysis"),
-               ),
-
-               Real_Estate: match_kw(
-                   "real estate",
-               ),
-
-               Reference_Study_Aids : match_kw(
-                   Eg("catalogs"),
-                   Eg("handbooks"),
-                   Eg("manuals"),
-                   Eg("reference"),
-
-                   # Formerly in 'Encyclopedias'
-                   Eg("encyclopaedias"),
-                   Eg("encyclopaedia"),
-                   Eg("encyclopedias"),
-                   Eg("encyclopedia"),
-
-                   # Formerly in 'Language Arts & Disciplines'
-                   Eg("alphabets"),
-                   Eg("communication studies"),
-                   Eg("composition"),
-                   Eg("creative writing"),
-                   Eg("grammar"),
-                   Eg("handwriting"),
-                   Eg("information sciences"),
-                   Eg("journalism"),
-                   Eg("library & information sciences"),
-                   Eg("linguistics"),
-                   Eg("literacy"),
-                   Eg("public speaking"),
-                   Eg("rhetoric"),
-                   Eg("sign language"),
-                   Eg("speech"),
-                   Eg("spelling"),
-                   Eg("style manuals"),
-                   Eg("syntax"),
-                   Eg("vocabulary"),
-                   Eg("writing systems"),
-               ),
-
-               Religion_Spirituality : match_kw(
-                   "religion",
-                   "religious",
-                   Eg("taoism"),
-                   Eg("taoist"),
-                   Eg("confucianism"),
-                   Eg("inspirational nonfiction"),
-               ),
-
-               Renaissance_Early_Modern_History: match_kw(
-                   "early modern period",
-                   "early modern history",
-                   "early modern, 1500-1700",
-                   "history.*early modern",
-                   "renaissance.*history",
-                   "history.*renaissance",
-               ),
-
-               Romance : match_kw(
-                   "love stories",
-                   "romance",
-                   "love & romance",
-                   "romances",
-               ),
-
-               Science : match_kw(
-                   Eg("aeronautics"),
-                   Eg("astronomy"),
-                   Eg("biology"),
-                   Eg("biophysics"),
-                   Eg("biochemistry"),
-                   Eg("botany"),
-                   Eg("chemistry"),
-                   Eg("earth sciences"),
-                   Eg("ecology"),
-                   Eg("entomology"),
-                   Eg("evolution"),
-                   Eg("geology"),
-                   Eg("genetics"),
-                   Eg("genetic engineering"),
-                   Eg("genomics"),
-                   Eg("ichthyology"),
-                   Eg("herpetology"),
-                   Eg("life sciences"),
-                   Eg("microbiology"),
-                   Eg("microscopy"),
-                   Eg("mycology"),
-                   Eg("ornithology"),
-                   Eg("natural history"),
-                   Eg("natural history"),
-                   Eg("physics"),
-                   "science",
-                   "scientist",
-                   "scientists",
-                   Eg("zoology"),
-                   Eg("virology"),
-                   Eg("cytology"),
-               ),
-
-               Science_Fiction : match_kw(
-                   "speculative fiction",
-                   "sci-fi",
-                   "sci fi",
-                   Eg("time travel"),
-               ),
-
-               #Science_Fiction_Fantasy: match_kw(
-        #    "science fiction.*fantasy",
-        #),
-
-               Self_Help: match_kw(
-                   "self help",
-                   "self-help",
-                   "self improvement",
-                   "self-improvement",
-               ),
-               Folklore : match_kw(
-                   "fables",
-                   "folklore",
-                   "folktales",
-                   "folk tales",
-                   "myth",
-                   "legends",
-               ),
-
-                Short_Stories: match_kw(
-                    "short stories",
-                    Eg("literary collections"),
-                ),
-
-               Social_Sciences: match_kw(
-                   Eg("anthropology"),
-                   Eg("archaeology"),
-                   Eg("sociology"),
-                   Eg("ethnic studies"),
-                   Eg("feminism & feminist theory"),
-                   Eg("gender studies"),
-                   Eg("media studies"),
-                   Eg("minority studies"),
-                   Eg("men's studies"),
-                   Eg("regional studies"),
-                   Eg("women's studies"),
-                   Eg("demography"),
-                   Eg('lesbian studies'),
-                   Eg('gay studies'),
-                   Eg("black studies"),
-                   Eg("african-american studies"),
-                   Eg("customs & traditions"),
-                   Eg("criminology"),
-               ),
-
-               Sports: match_kw(
-                   # Ton of specific sports here since 'players'
-                   # doesn't work. TODO: Why? I don't remember.
-                   "sports",
-                   Eg("baseball"),
-                   Eg("football"),
-                   Eg("hockey"),
-                   Eg("soccer"),
-                   Eg("skating"),
-               ),
-
-               Study_Aids: match_kw(
-                   Eg("act"),
-                   Eg("advanced placement"),
-                   Eg("bar exam"),
-                   Eg("clep"),
-                   Eg("college entrance"),
-                   Eg("college guides"),
-                   Eg("financial aid"),
-                   Eg("certification"),
-                   Eg("ged"),
-                   Eg("gmat"),
-                   Eg("gre"),
-                   Eg("lsat"),
-                   Eg("mat"),
-                   Eg("mcat"),
-                   Eg("nmsqt"),
-                   Eg("nte"),
-                   Eg("psat"),
-                   Eg("sat"),
-                   "school guides",
-                   "study guide",
-                   "study guides",
-                   "study aids",
-                   Eg("toefl"),
-                   "workbooks",
-               ),
-
-               Romantic_Suspense : match_kw(
-                   "romantic.*suspense",
-                   "suspense.*romance",
-                   "romance.*suspense",
-                   "romantic.*thriller",
-                   "romance.*thriller",
-                   "thriller.*romance",
-               ),
-
-               Technology: match_kw(
-                   "technology",
-                   Eg("engineering"),
-                   Eg("bioengineering"),
-                   Eg("mechanics"),
-
-                   # Formerly in 'Transportation'
-                   Eg("transportation"),
-                   Eg("railroads"),
-                   Eg("trains"),
-                   Eg("automotive"),
-                   Eg("ships & shipbuilding"),
-                   Eg("cars & trucks"),
-               ),
-
-               Suspense_Thriller: match_kw(
-                   "thriller",
-                   "thrillers",
-                   "suspense",
-               ),
-
-               Technothriller : match_kw(
-                   "techno-thriller",
-                   "technothriller",
-                   "technothrillers",
-               ),
-
-               Travel : match_kw(
-                   Eg("discovery"),
-                   "exploration",
-                   "travel",
-                   "travels.*voyages",
-                   "voyage.*travels",
-                   "voyages",
-                   "travelers",
-                   "description.*travel",
-               ),
-
-               United_States_History: match_kw(
-                   "united states history",
-                   "u.s. history",
-                   Eg("american revolution"),
-                   Eg("1775-1783"),
-                   Eg("revolutionary period"),
-               ),
-
-               Urban_Fantasy: match_kw(
-                   "urban fantasy",
-                   "fantasy.*urban",
-               ),
-
-               Urban_Fiction: match_kw(
-                   "urban fiction",
-                   Eg("fiction.*african american.*urban"),
-               ),
-
-               Vegetarian_Vegan: match_kw(
-                   "vegetarian",
-                   Eg("vegan"),
-                   Eg("veganism"),
-                   "vegetarianism",
-               ),
-
-               Westerns : match_kw(
-                   "western stories",
-                   "westerns",
-               ),
-
-               Women_Detectives : match_kw(
-                   "women detectives",
-                   "women detective",
-                   "women private investigators",
-                   "women private investigator",
-                   "women sleuths",
-                   "women sleuth",
-               ),
-
-               Womens_Fiction : match_kw(
-                   "contemporary women",
-                   "chick lit",
-                   "womens fiction",
-                   "women's fiction",
-               ),
-
-               World_History: match_kw(
-                   "world history",
-                   "history[^a-z]*world",
-               ),
-    }
-
-    LEVEL_2_KEYWORDS = {
-        Reference_Study_Aids : match_kw(
-            # Formerly in 'Language Arts & Disciplines'
-            Eg("language arts & disciplines"),
-            Eg("language arts and disciplines"),
-            Eg("language arts"),
-        ),
-        Design : match_kw(
-            "arts and crafts movement",
-        ),
-        Drama : match_kw(
-            Eg("opera"),
-        ),
-
-        Erotica : match_kw(
-            Eg("erotic poetry"),
-            Eg("gay erotica"),
-            Eg("lesbian erotica"),
-            Eg("erotic photography"),
-        ),
-
-        Games : match_kw(
-            Eg("games.*fantasy")
-        ),
-
-        Historical_Fiction : match_kw(
-            Eg("arthurian romance.*"), # This is "romance" in the old
-                                       # sense of a story.
-        ),
-
-        Literary_Criticism : match_kw(
-            Eg("literary history"), # Not History
-            Eg("romance language"), # Not Romance
-        ),
-
-        Media_Tie_in_SF : match_kw(
-            'tv, movie, video game adaptations' # Not Film & TV
-        ),
-
-        # We need to match these first so that the 'military'/'warfare'
-        # part doesn't match Military History.
-        Military_SF: match_kw(
-            "science fiction.*military",
-            "military.*science fiction",
-            Eg("space warfare"),            # Thankfully
-            Eg("interstellar warfare"),
-        ),
-        Military_Thriller: match_kw(
-            "military thrillers",
-            "thrillers.*military",
-        ),
-        Pets : match_kw(
-            "human-animal relationships",
-        ),
-        Political_Science : match_kw(
-            Eg("health care reform"),
-        ),
-
-        # Stop the 'religious' from matching Religion/Spirituality.
-        Religious_Fiction: match_kw(
-            Eg("christian fiction"),
-            Eg("inspirational fiction"),
-            Eg("fiction.*christian"),
-            "religious fiction",
-            "fiction.*religious",
-            Eg("Oriental religions and wisdom")
-        ),
-
-        Romantic_Suspense : match_kw(
-            "romantic.*suspense",
-            "suspense.*romance",
-            "romance.*suspense",
-            "romantic.*thriller",
-            "romance.*thriller",
-            "thriller.*romance",
-        ),
-
-        # Stop from showing up as 'science'
-        Social_Sciences : match_kw(
-            "social sciences",
-            "social science",
-            "human science",
-        ),
-
-        Science_Fiction : match_kw(
-            "science fiction",
-            "science fiction.*general",
-        ),
-
-        Supernatural_Thriller: match_kw(
-            "thriller.*supernatural",
-            "supernatural.*thriller",
-        ),
-
-        # Stop from going into Mystery due to 'crime'
-        True_Crime: match_kw(
-            "true crime",
-        ),
-
-        # Otherwise fiction.*urban turns Urban Fantasy into Urban Fiction
-        Urban_Fantasy : match_kw(
-            "fiction.*fantasy.*urban",
-        ),
-
-        # Stop the 'children' in 'children of' from matching Parenting.
-        None : match_kw(
-            "children of",
-        )
-    }
-
-    LEVEL_3_KEYWORDS = {
-        Space_Opera: match_kw(
-            "space opera",
-        ),
-    }
-
-
-    @classmethod
-    def is_fiction(cls, identifier, name, exclude_examples=False):
-        if not name:
-            return None
-        if (cls.LEVEL_1_NONFICTION_INDICATORS["search"](name, exclude_examples)):
-            return False
-        if (cls.LEVEL_2_FICTION_INDICATORS["search"](name, exclude_examples)):
-            return True
-        if (cls.LEVEL_2_NONFICTION_INDICATORS["search"](name, exclude_examples)):
-            return False
-        return None
-
-    @classmethod
-    def audience(cls, identifier, name, exclude_examples=False):
-        if name is None:
-            return None
-        if cls.YOUNG_ADULT_INDICATORS["search"](name, exclude_examples):
-            use = cls.AUDIENCE_YOUNG_ADULT
-        elif cls.JUVENILE_INDICATORS["search"](name, exclude_examples):
-            use = cls.AUDIENCE_CHILDREN
-        else:
-            return None
-
-        if use == cls.AUDIENCE_CHILDREN:
-            for i in cls.JUVENILE_TERMS_THAT_IMPLY_YOUNG_ADULT:
-                if i in name:
-                    use = cls.AUDIENCE_YOUNG_ADULT
-
-        # It may be for kids, or it may be about kids, e.g. "juvenile
-        # delinquency".
-        for i in cls.JUVENILE_BLACKLIST:
-            if i in name:
-                return None
-        return use
-
-    @classmethod
-    def audience_match(cls, query):
-        audience = None
-        audience_words = None
-        audience = cls.audience(None, query, exclude_examples=True)
-        if audience:
-            for audience_keywords in [cls.JUVENILE_INDICATORS, cls.YOUNG_ADULT_INDICATORS]:
-                match = audience_keywords["search"](query, exclude_examples=True)
-                if match:
-                    audience_words = match.group()
-                    break
-        return (audience, audience_words)
-
-    @classmethod
-    def genre(cls, identifier, name, fiction=None, audience=None, exclude_examples=False):
-        matches = Counter()
-        match_against = [name]
-        for l in [cls.LEVEL_3_KEYWORDS, cls.LEVEL_2_KEYWORDS, cls.CATCHALL_KEYWORDS]:
-            for genre, keywords in l.items():
-                if genre and fiction is not None and genre.is_fiction != fiction:
-                    continue
-                if (genre and audience and genre.audience_restriction
-                    and audience not in genre.audience_restriction):
-                    continue
-                if keywords and keywords["search"](name, exclude_examples):
-                    matches[genre] += 1
-            most_specific_genre = None
-            most_specific_count = 0
-            # The genre with the most regex matches wins.
-            #
-            # If a genre and a subgenre are tied, then the subgenre wins
-            # because it's more specific.
-            for genre, count in matches.most_common():
-                if not most_specific_genre or (
-                        most_specific_genre.has_subgenre(genre)
-                        and count >= most_specific_count):
-                    most_specific_genre = genre
-                    most_specific_count = count
-            if most_specific_genre:
-                break
-        return most_specific_genre
-
-    @classmethod
-    def genre_match(cls, query):
-        genre = None
-        genre_words = None
-        genre = cls.genre(None, query, exclude_examples=True)
-        if genre:
-            for kwlist in [cls.LEVEL_3_KEYWORDS, cls.LEVEL_2_KEYWORDS, cls.CATCHALL_KEYWORDS]:
-                if genre in kwlist.keys():
-                    genre_keywords = kwlist[genre]
-                    match = genre_keywords["search"](query, exclude_examples=True)
-                    if match:
-                        genre_words = match.group()
-                        break
-        return (genre, genre_words)
-
-
-class LCSHClassifier(KeywordBasedClassifier):
-    pass
-
-class FASTClassifier(KeywordBasedClassifier):
-    pass
-
-class TAGClassifier(KeywordBasedClassifier):
-    pass
->>>>>>> 2520036f
 
 class FreeformAudienceClassifier(AgeOrGradeClassifier):
     @classmethod
@@ -3378,15 +1770,6 @@
 # Make a dictionary of classification schemes to classifiers.
 Classifier.classifiers[Classifier.DDC] = DeweyDecimalClassifier
 Classifier.classifiers[Classifier.LCC] = LCCClassifier
-<<<<<<< HEAD
-Classifier.classifiers[Classifier.BIC] = BICClassifier
-Classifier.classifiers[Classifier.AGE_RANGE] = AgeClassifier
-Classifier.classifiers[Classifier.GRADE_LEVEL] = GradeLevelClassifier
-=======
-Classifier.classifiers[Classifier.FAST] = FASTClassifier
-Classifier.classifiers[Classifier.LCSH] = LCSHClassifier
-Classifier.classifiers[Classifier.TAG] = TAGClassifier
->>>>>>> 2520036f
 Classifier.classifiers[Classifier.FREEFORM_AUDIENCE] = FreeformAudienceClassifier
 Classifier.classifiers[Classifier.AXIS_360_AUDIENCE] = AgeOrGradeClassifier
 
@@ -3401,7 +1784,12 @@
     RBDigitalAudienceClassifier,
     RBDigitalSubjectClassifier,
 )
-<<<<<<< HEAD
+from gutenberg import GutenbergBookshelfClassifier
+from bic import BICClassifier
+from simplified import (
+    SimplifiedFictionClassifier,
+    SimplifiedGenreClassifier,
+)
 from overdrive import OverdriveClassifier
 from keyword import (
     KeywordBasedClassifier,
@@ -3409,13 +1797,4 @@
     FASTClassifier,
     TAGClassifier,
     Eg,
-)
-=======
-from gutenberg import GutenbergBookshelfClassifier
-from bic import BICClassifier
-from simplified import (
-    SimplifiedFictionClassifier,
-    SimplifiedGenreClassifier,
-)
-from overdrive import OverdriveClassifier
->>>>>>> 2520036f
+)