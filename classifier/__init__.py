# encoding: utf-8

# If the genre classification does not match the fiction classification, throw
# away the genre classifications.
#
# E.g. "Investigations -- nonfiction" maps to Mystery, but Mystery
# conflicts with Nonfiction.

# SQL to find commonly used DDC classifications
# select count(editions.id) as c, subjects.identifier from editions join identifiers on workrecords.primary_identifier_id=workidentifiers.id join classifications on workidentifiers.id=classifications.work_identifier_id join subjects on classifications.subject_id=subjects.id where subjects.type = 'DDC' and not subjects.identifier like '8%' group by subjects.identifier order by c desc;

# SQL to find commonly used classifications not assigned to a genre
# select count(identifiers.id) as c, subjects.type, substr(subjects.identifier, 0, 20) as i, substr(subjects.name, 0, 20) as n from workidentifiers join classifications on workidentifiers.id=classifications.work_identifier_id join subjects on classifications.subject_id=subjects.id where subjects.genre_id is null and subjects.fiction is null group by subjects.type, i, n order by c desc;

import logging
import json
import os
import pkgutil
import re
import urllib
from collections import (
    Counter,
    defaultdict,
)
from nose.tools import set_trace
from sqlalchemy.orm.session import Session
from sqlalchemy.sql.expression import and_

base_dir = os.path.split(__file__)[0]
resource_dir = os.path.join(base_dir, "..", "resources")

NO_VALUE = "NONE"
NO_NUMBER = -1

class Classifier(object):

    """Turn an external classification into an internal genre, an
    audience, an age level, and a fiction status.
    """

    DDC = "DDC"
    LCC = "LCC"
    LCSH = "LCSH"
    FAST = "FAST"
    OVERDRIVE = "Overdrive"
    RBDIGITAL = "RBdigital"
    BISAC = "BISAC"
    BIC = "BIC"
    TAG = "tag"   # Folksonomic tags.

    # Appeal controlled vocabulary developed by NYPL
    NYPL_APPEAL = "NYPL Appeal"

    GRADE_LEVEL = "Grade level" # "1-2", "Grade 4", "Kindergarten", etc.
    AGE_RANGE = "schema:typicalAgeRange" # "0-2", etc.
    AXIS_360_AUDIENCE = "Axis 360 Audience"
    RBDIGITAL_AUDIENCE = "RBdigital Audience"

    # We know this says something about the audience but we're not sure what.
    # Could be any of the values from GRADE_LEVEL or AGE_RANGE, plus
    # "YA", "Adult", etc.
    FREEFORM_AUDIENCE = "schema:audience"

    GUTENBERG_BOOKSHELF = "gutenberg:bookshelf"
    TOPIC = "schema:Topic"
    PLACE = "schema:Place"
    PERSON = "schema:Person"
    ORGANIZATION = "schema:Organization"
    LEXILE_SCORE = "Lexile"
    ATOS_SCORE = "ATOS"
    INTEREST_LEVEL = "Interest Level"

    AUDIENCE_ADULT = "Adult"
    AUDIENCE_ADULTS_ONLY = "Adults Only"
    AUDIENCE_YOUNG_ADULT = "Young Adult"
    AUDIENCE_CHILDREN = "Children"

    # A book for a child younger than 14 is a children's book.
    # A book for a child 14 or older is a young adult book.
    YOUNG_ADULT_AGE_CUTOFF = 14

    ADULT_AGE_CUTOFF = 18

    AUDIENCES_JUVENILE = [AUDIENCE_CHILDREN, AUDIENCE_YOUNG_ADULT]
    AUDIENCES_ADULT = [AUDIENCE_ADULT, AUDIENCE_ADULTS_ONLY]
    AUDIENCES = set([AUDIENCE_ADULT, AUDIENCE_ADULTS_ONLY, AUDIENCE_YOUNG_ADULT,
                     AUDIENCE_CHILDREN])

    SIMPLIFIED_GENRE = "http://librarysimplified.org/terms/genres/Simplified/"
    SIMPLIFIED_FICTION_STATUS = "http://librarysimplified.org/terms/fiction/"

    classifiers = dict()

    @classmethod
    def range_tuple(cls, lower, upper):
        """Turn a pair of ages into a tuple that represents an age range.
        This may be turned into an inclusive postgres NumericRange later,
        but this code should not depend on postgres.
        """
        # Just in case the upper and lower ranges are mixed up,
        # and no prior code caught this, un-mix them.
        if lower and upper and lower > upper:
            lower, upper = upper, lower
        return (lower, upper)

    @classmethod
    def lookup(cls, scheme):
        """Look up a classifier for a classification scheme."""
        return cls.classifiers.get(scheme, None)

    @classmethod
    def name_for(cls, identifier):
        """Look up a human-readable name for the given identifier."""
        return None

    @classmethod
    def classify(cls, subject):
        """Try to determine genre, audience, target age, and fiction status
        for the given Subject.
        """
        identifier, name = cls.scrub_identifier_and_name(
            subject.identifier, subject.name
        )
        fiction = cls.is_fiction(identifier, name)
        audience = cls.audience(identifier, name)

        target_age = cls.target_age(identifier, name)
        if target_age == cls.range_tuple(None, None):
            target_age = cls.default_target_age_for_audience(audience)

        return (cls.genre(identifier, name, fiction, audience),
                audience,
                target_age,
                fiction,
                )

    @classmethod
    def scrub_identifier_and_name(cls, identifier, name):
        """Prepare identifier and name from within a call to classify()."""
        identifier = cls.scrub_identifier(identifier)
        if isinstance(identifier, tuple):
            # scrub_identifier returned a canonical value for name as
            # well. Use it in preference to any name associated with
            # the subject.
            identifier, name = identifier
        elif not name:
            name = identifier
        name = cls.scrub_name(name)
        return identifier, name

    @classmethod
    def scrub_identifier(cls, identifier):
        """Prepare an identifier from within a call to classify().

        This may involve data normalization, conversion to lowercase,
        etc.
        """
        if identifier is None:
            return None
        return Lowercased(identifier)

    @classmethod
    def scrub_name(cls, name):
        """Prepare a name from within a call to classify()."""
        if name is None:
            return None
        return Lowercased(name)


    @classmethod
    def genre(cls, identifier, name, fiction=None, audience=None):
        """Is this identifier associated with a particular Genre?"""
        return None

    @classmethod
    def genre_match(cls, query):
        """Does this query string match a particular Genre, and which part
        of the query matches?"""
        return None, None

    @classmethod
    def is_fiction(cls, identifier, name):
        """Is this identifier+name particularly indicative of fiction?
        How about nonfiction?
        """
        if "nonfiction" in name:
            return False
        if "fiction" in name:
            return True
        return None

    @classmethod
    def audience(cls, identifier, name):
        """What does this identifier+name say about the audience for
        this book?
        """
        if 'juvenile' in name:
            return cls.AUDIENCE_CHILDREN
        elif 'young adult' in name or "YA" in name.original:
            return cls.AUDIENCE_YOUNG_ADULT
        return None

    @classmethod
    def audience_match(cls, query):
        """Does this query string match a particular Audience, and which
        part of the query matches?"""
        return (None, None)

    @classmethod
    def target_age(cls, identifier, name):
        """For children's books, what does this identifier+name say
        about the target age for this book?
        """
        return cls.range_tuple(None, None)

    @classmethod
    def default_target_age_for_audience(cls, audience):
        """The default target age for a given audience.

        We don't know what age range a children's book is appropriate
        for, but we can make a decent guess for a YA book, for an
        'Adult' book it's pretty clear, and for an 'Adults Only' book
        it's very clear.
        """
        if audience == Classifier.AUDIENCE_YOUNG_ADULT:
            return cls.range_tuple(14, 17)
        elif audience in (
                Classifier.AUDIENCE_ADULT, Classifier.AUDIENCE_ADULTS_ONLY
        ):
            return cls.range_tuple(18, None)
        return cls.range_tuple(None, None)

    @classmethod
    def default_audience_for_target_age(cls, range):
        if range is None:
            return None
        lower = range[0]
        upper = range[1]
        if not lower and not upper:
            return None
        if not lower:
            if upper > 18:
                # e.g. "up to 20 years", though that doesn't
                # make much sense.
                return cls.AUDIENCE_ADULT
            elif upper > cls.YOUNG_ADULT_AGE_CUTOFF:
                # e.g. "up to 15 years"
                return cls.AUDIENCE_YOUNG_ADULT
            else:
                # e.g. "up to 14 years"
                return cls.AUDIENCE_CHILDREN

        # At this point we can assume that lower is not None.
        if lower >= 18:
            return cls.AUDIENCE_ADULT
        elif lower >= cls.YOUNG_ADULT_AGE_CUTOFF:
            return cls.AUDIENCE_YOUNG_ADULT
        elif lower >= 12 and (not upper or upper >= cls.YOUNG_ADULT_AGE_CUTOFF):
            # Although we treat "Young Adult" as starting at 14, many
            # outside sources treat it as starting at 12. As such we
            # treat "12 and up" or "12-14" as an indicator of a Young
            # Adult audience, with a target age that overlaps what we
            # consider a Children audience.
            return cls.AUDIENCE_YOUNG_ADULT
        else:
            return cls.AUDIENCE_CHILDREN

    @classmethod
    def and_up(cls, young, keyword):
        """Encapsulates the logic of what "[x] and up" actually means.

        Given the lower end of an age range, tries to determine the
        upper end of the range.
        """
        if young is None:
            return None
        if not any(
                [keyword.endswith(x) for x in
                 ("and up", "and up.", "+", "+.")
             ]
        ):
            return None

        if young >= 18:
            old = young
        elif young >= 12:
            # "12 and up", "14 and up", etc.  are
            # generally intended to cover the entire
            # YA span.
            old = 17
        elif young >= 8:
            # "8 and up" means something like "8-12"
            old = young + 4
        else:
            # Whereas "3 and up" really means more
            # like "3 to 5".
            old = young + 2
        return old

class GradeLevelClassifier(Classifier):
    # How old a kid is when they start grade N in the US.
    american_grade_to_age = {
        # Preschool: 3-4 years
        'preschool' : 3,
        'pre-school' : 3,
        'p' : 3,
        'pk' : 4,

        # Easy readers
        'kindergarten' : 5,
        'k' : 5,
        '0' : 5,
        'first' : 6,
        '1' : 6,
        'second' : 7,
        '2' : 7,

        # Chapter Books
        'third' : 8,
        '3' : 8,
        'fourth' : 9,
        '4' : 9,
        'fifth' : 10,
        '5' : 10,
        'sixth' : 11,
        '6' : 11,
        '7' : 12,
        '8' : 13,

        # YA
        '9' : 14,
        '10' : 15,
        '11' : 16,
        '12': 17,
    }

    # Regular expressions that match common ways of expressing grade
    # levels.
    grade_res = [
        re.compile(x, re.I) for x in [
            "grades? ([kp0-9]+) to ([kp0-9]+)?",
            "grades? ([kp0-9]+) ?-? ?([kp0-9]+)?",
            "gr\.? ([kp0-9]+) ?-? ?([kp0-9]+)?",
            "grades?: ([kp0-9]+) to ([kp0-9]+)",
            "grades?: ([kp0-9]+) ?-? ?([kp0-9]+)?",
            "gr\.? ([kp0-9]+)",
            "([0-9]+)[tnsr][hdt] grade",
            "([a-z]+) grade",
            r'\b(kindergarten|preschool)\b',
        ]
    ]

    generic_grade_res = [
        re.compile(r"([kp0-9]+) ?- ?([0-9]+)", re.I),
        re.compile(r"([kp0-9]+) ?to ?([0-9]+)", re.I),
        re.compile(r"^([0-9]+)\b", re.I),
        re.compile(r"^([kp])\b", re.I),
    ]

    @classmethod
    def audience(cls, identifier, name, require_explicit_age_marker=False):
        target_age = cls.target_age(identifier, name, require_explicit_age_marker)
        return cls.default_audience_for_target_age(target_age)


    @classmethod
    def target_age(cls, identifier, name, require_explicit_grade_marker=False):

        if (identifier and "education" in identifier) or (name and 'education' in name):
            # This is a book about teaching, e.g. fifth grade.
            return cls.range_tuple(None, None)

        if (identifier and 'grader' in identifier) or (name and 'grader' in name):
            # This is a book about, e.g. fifth graders.
            return cls.range_tuple(None, None)

        if require_explicit_grade_marker:
            res = cls.grade_res
        else:
            res = cls.grade_res + cls.generic_grade_res

        for r in res:
            for k in identifier, name:
                if not k:
                    continue
                m = r.search(k)
                if m:
                    gr = m.groups()
                    if len(gr) == 1:
                        young = gr[0]
                        old = None
                    else:
                        young, old = gr

                    # Strip leading zeros
                    if young and young.lstrip('0'):
                        young = young.lstrip("0")
                    if old and old.lstrip('0'):
                        old = old.lstrip("0")

                    young = cls.american_grade_to_age.get(young)
                    old = cls.american_grade_to_age.get(old)

                    if not young and not old:
                        return cls.range_tuple(None, None)

                    if young:
                        young = int(young)
                    if old:
                        old = int(old)
                    if old is None:
                        old = cls.and_up(young, k)
                    if old is None and young is not None:
                        old = young
                    if young is None and old is not None:
                        young = old
                    if old and young and  old < young:
                        young, old = old, young
                    return cls.range_tuple(young, old)
        return cls.range_tuple(None, None)

    @classmethod
    def target_age_match(cls, query):
        target_age = None
        grade_words = None
        target_age = cls.target_age(None, query, require_explicit_grade_marker=True)
        if target_age:
            for r in cls.grade_res:
                match = r.search(query)
                if match:
                    grade_words = match.group()
                    break
        return (target_age, grade_words)

class InterestLevelClassifier(Classifier):

    @classmethod
    def audience(cls, identifier, name):
        if identifier in ('lg', 'mg+', 'mg'):
            return cls.AUDIENCE_CHILDREN
        elif identifier == 'ug':
            return cls.AUDIENCE_YOUNG_ADULT
        else:
            return None

    @classmethod
    def target_age(cls, identifier, name):
        if identifier == 'lg':
            return cls.range_tuple(5,8)
        if identifier in ('mg+', 'mg'):
            return cls.range_tuple(9,13)
        if identifier == 'ug':
            return cls.range_tuple(14,17)
        return None


class AgeClassifier(Classifier):
    # Regular expressions that match common ways of expressing ages.
    age_res = [
        re.compile(x, re.I) for x in [
            "age ([0-9]+) ?-? ?([0-9]+)?",
            "age: ([0-9]+) ?-? ?([0-9]+)?",
            "age: ([0-9]+) to ([0-9]+)",
            "ages ([0-9]+) ?- ?([0-9]+)",
            "([0-9]+) ?- ?([0-9]+) years?",
            "([0-9]+) years?",
            "ages ([0-9]+)+",
            "([0-9]+) and up",
            "([0-9]+) years? and up",
        ]
    ]

    generic_age_res = [
        re.compile("([0-9]+) ?- ?([0-9]+)", re.I),
        re.compile(r"^([0-9]+)\b", re.I),
    ]

    baby_re = re.compile("^baby ?- ?([0-9]+) year", re.I)

    @classmethod
    def audience(cls, identifier, name, require_explicit_age_marker=False):
        target_age = cls.target_age(identifier, name, require_explicit_age_marker)
        return cls.default_audience_for_target_age(target_age)

    @classmethod
    def target_age(cls, identifier, name, require_explicit_age_marker=False):
        if require_explicit_age_marker:
            res = cls.age_res
        else:
            res = cls.age_res + cls.generic_age_res
        if identifier:
            match = cls.baby_re.search(identifier)
            if match:
                # This is for babies.
                upper_bound = int(match.groups()[0])
                return cls.range_tuple(0, upper_bound)

        for r in res:
            for k in identifier, name:
                if not k:
                    continue
                m = r.search(k)
                if m:
                    groups = m.groups()
                    young = old = None
                    if groups:
                        young = int(groups[0])
                        if len(groups) > 1 and groups[1] != None:
                            old = int(groups[1])
                    if old is None:
                        old = cls.and_up(young, k)
                    if old is None and young is not None:
                        old = young
                    if young is None and old is not None:
                        young = old
                    if old > 99:
                        # This is not an age at all.
                        old = None
                    if young > 99:
                        # This is not an age at all.
                        young = None
                    if young > old:
                        young, old = old, young
                    return cls.range_tuple(young, old)
        return cls.range_tuple(None, None)

    @classmethod
    def target_age_match(cls, query):
        target_age = None
        age_words = None
        target_age = cls.target_age(None, query, require_explicit_age_marker=True)
        if target_age:
            for r in cls.age_res:
                match = r.search(query)
                if match:
                    age_words = match.group()
                    break
        return (target_age, age_words)


# This is the large-scale structure of our classification system.
#
# If the name of a genre is a string, it's the name of the genre
# and there are no subgenres.
#
# If the name of a genre is a dictionary, the 'name' argument is the
# name of the genre, and the 'subgenres' argument is the list of the
# subgenres.

COMICS_AND_GRAPHIC_NOVELS = u"Comics & Graphic Novels"

fiction_genres = [
    u"Adventure",
    u"Classics",
    COMICS_AND_GRAPHIC_NOVELS,
    u"Drama",
    dict(name=u"Erotica", audiences=Classifier.AUDIENCE_ADULTS_ONLY),
    dict(name=u"Fantasy", subgenres=[
        u"Epic Fantasy",
        u"Historical Fantasy",
        u"Urban Fantasy",
    ]),
    u"Folklore",
    u"Historical Fiction",
    dict(name=u"Horror", subgenres=[
        u"Gothic Horror",
        u"Ghost Stories",
        u"Vampires",
        u"Werewolves",
        u"Occult Horror",
    ]),
    u"Humorous Fiction",
    u"Literary Fiction",
    u"LGBTQ Fiction",
    dict(name=u"Mystery", subgenres=[
        u"Crime & Detective Stories",
        u"Hard-Boiled Mystery",
        u"Police Procedural",
        u"Cozy Mystery",
        u"Historical Mystery",
        u"Paranormal Mystery",
        u"Women Detectives",
    ]),
    u"Poetry",
    u"Religious Fiction",
    dict(name=u"Romance", subgenres=[
        u"Contemporary Romance",
        u"Gothic Romance",
        u"Historical Romance",
        u"Paranormal Romance",
        u"Western Romance",
        u"Romantic Suspense",
    ]),
    dict(name=u"Science Fiction", subgenres=[
        u"Dystopian SF",
        u"Space Opera",
        u"Cyberpunk",
        u"Military SF",
        u"Alternative History",
        u"Steampunk",
        u"Romantic SF",
        u"Media Tie-in SF",
    ]),
    u"Short Stories",
    dict(name=u"Suspense/Thriller",
        subgenres=[
            u"Historical Thriller",
            u"Espionage",
            u"Supernatural Thriller",
            u"Medical Thriller",
            u"Political Thriller",
            u"Psychological Thriller",
            u"Technothriller",
            u"Legal Thriller",
            u"Military Thriller",
        ],
    ),
    u"Urban Fiction",
    u"Westerns",
    u"Women's Fiction",
]

nonfiction_genres = [
    dict(name=u"Art & Design", subgenres=[
        u"Architecture",
        u"Art",
        u"Art Criticism & Theory",
        u"Art History",
        u"Design",
        u"Fashion",
        u"Photography",
    ]),
    u"Biography & Memoir",
    u"Education",
    dict(name=u"Personal Finance & Business", subgenres=[
        u"Business",
        u"Economics",
        u"Management & Leadership",
        u"Personal Finance & Investing",
        u"Real Estate",
    ]),
    dict(name=u"Parenting & Family", subgenres=[
        u"Family & Relationships",
        u"Parenting",
    ]),
    dict(name=u"Food & Health", subgenres=[
        u"Bartending & Cocktails",
        u"Cooking",
        u"Health & Diet",
        u"Vegetarian & Vegan",
    ]),
    dict(name=u"History", subgenres=[
        u"African History",
        u"Ancient History",
        u"Asian History",
        u"Civil War History",
        u"European History",
        u"Latin American History",
        u"Medieval History",
        u"Middle East History",
        u"Military History",
        u"Modern History",
        u"Renaissance & Early Modern History",
        u"United States History",
        u"World History",
    ]),
    dict(name=u"Hobbies & Home", subgenres=[
        u"Antiques & Collectibles",
        u"Crafts & Hobbies",
        u"Gardening",
        u"Games",
        u"House & Home",
        u"Pets",
    ]),
    u"Humorous Nonfiction",
    dict(name=u"Entertainment", subgenres=[
        u"Film & TV",
        u"Music",
        u"Performing Arts",
    ]),
    u"Life Strategies",
    u"Literary Criticism",
    u"Periodicals",
    u"Philosophy",
    u"Political Science",
    dict(name=u"Reference & Study Aids", subgenres=[
        u"Dictionaries",
        u"Foreign Language Study",
        u"Law",
        u"Study Aids",
    ]),
    dict(name=u"Religion & Spirituality", subgenres=[
        u"Body, Mind & Spirit",
        u"Buddhism",
        u"Christianity",
        u"Hinduism",
        u"Islam",
        u"Judaism",
    ]),
    dict(name=u"Science & Technology", subgenres=[
        u"Computers",
        u"Mathematics",
        u"Medical",
        u"Nature",
        u"Psychology",
        u"Science",
        u"Social Sciences",
        u"Technology",
    ]),
    u"Self-Help",
    u"Sports",
    u"Travel",
    u"True Crime",
]


class GenreData(object):
    def __init__(self, name, is_fiction, parent=None, audience_restriction=None):
        self.name = name
        self.parent = parent
        self.is_fiction = is_fiction
        self.subgenres = []
        if isinstance(audience_restriction, basestring):
            audience_restriction = [audience_restriction]
        self.audience_restriction = audience_restriction

    def __repr__(self):
        return "<GenreData: %s>" % self.name

    @property
    def self_and_subgenres(self):
        yield self
        for child in self.all_subgenres:
            yield child

    @property
    def all_subgenres(self):
        for child in self.subgenres:
            for subgenre in child.self_and_subgenres:
                yield subgenre

    @property
    def parents(self):
        parents = []
        p = self.parent
        while p:
            parents.append(p)
            p = p.parent
        return reversed(parents)

    def has_subgenre(self, subgenre):
        for s in self.subgenres:
            if s == subgenre or s.has_subgenre(subgenre):
                return True
        return False

    @property
    def variable_name(self):
        return self.name.replace("-", "_").replace(", & ", "_").replace(", ", "_").replace(" & ", "_").replace(" ", "_").replace("/", "_").replace("'", "")

    @classmethod
    def populate(cls, namespace, genres, fiction_source, nonfiction_source):
        """Create a GenreData object for every genre and subgenre in the given
        list of fiction and nonfiction genres.
        """
        for source, default_fiction in (
                (fiction_source, True),
                (nonfiction_source, False)):
            for item in source:
                subgenres = []
                audience_restriction = None
                name = item
                fiction = default_fiction
                if isinstance(item, dict):
                    name = item['name']
                    subgenres = item.get('subgenres', [])
                    audience_restriction = item.get('audience_restriction')
                    fiction = item.get('fiction', default_fiction)

                cls.add_genre(
                    namespace, genres, name, subgenres, fiction,
                    None, audience_restriction)

    @classmethod
    def add_genre(cls, namespace, genres, name, subgenres, fiction,
                  parent, audience_restriction):
        """Create a GenreData object. Add it to a dictionary and a namespace.
        """
        if isinstance(name, tuple):
            name, default_fiction = name
        default_fiction = None
        default_audience = None
        if parent:
            default_fiction = parent.is_fiction
            default_audience = parent.audience_restriction
        if isinstance(name, dict):
            data = name
            subgenres = data.get('subgenres', [])
            name = data['name']
            fiction = data.get('fiction', default_fiction)
            audience_restriction = data.get('audience', default_audience)
        if name in genres:
            raise ValueError("Duplicate genre name! %s" % name)

        # Create the GenreData object.
        genre_data = GenreData(name, fiction, parent, audience_restriction)
        if parent:
            parent.subgenres.append(genre_data)

        # Add the genre to the given dictionary, keyed on name.
        genres[genre_data.name] = genre_data

        # Convert the name to a Python-safe variable name,
        # and add it to the given namespace.
        namespace[genre_data.variable_name] = genre_data

        # Do the same for subgenres.
        for sub in subgenres:
            cls.add_genre(namespace, genres, sub, [], fiction,
                          genre_data, audience_restriction)

genres = dict()
GenreData.populate(globals(), genres, fiction_genres, nonfiction_genres)

class Lowercased(unicode):
    """A lowercased string that remembers its original value."""
    def __new__(cls, value):
        if isinstance(value, Lowercased):
            # Nothing to do.
            return value
        if not isinstance(value, basestring):
            value = unicode(value)
        new_value = value.lower()
        if new_value.endswith('.'):
            new_value = new_value[:-1]
        o = super(Lowercased, cls).__new__(cls, new_value)
        o.original = value
        return o


class DeweyDecimalClassifier(Classifier):

    NAMES = json.load(
        open(os.path.join(resource_dir, "dewey_1000.json")))

    # Add some other values commonly found in MARC records.
    NAMES["B"] = "Biography"
    NAMES["E"] = "Juvenile Fiction"
    NAMES["F"] = "Fiction"
    NAMES["FIC"] = "Fiction"
    NAMES["J"] = "Juvenile Nonfiction"
    NAMES["Y"] = "Young Adult"

    FICTION = set([813, 823, 833, 843, 853, 863, 873, 883, "FIC", "E", "F"])
    NONFICTION = set(["J", "B"])

    # 791.4572 and 791.4372 is for recordings. 741.59 is for comic
    #  adaptations? This is a good sign that a identifier should
    #  not be considered, actually.
    # 428.6 - Primers, Readers, i.e. collections of stories
    # 700 - Arts - full of distinctions
    # 700.8996073 - African American arts
    # 700.9 - Art history
    # 700.71 Arts education
    # 398.7 Jokes and jests

    GENRES = {
        African_History : range(960, 970),
        Architecture : range(710, 720) + range(720, 730),
        Art : range(700, 710) + range(730, 770) + [774, 776],
        Art_Criticism_Theory : [701],
        Asian_History : range(950, 960) + [995, 996, 997],
        Biography_Memoir : ["B", 920],
        Economics : range(330, 340),
        Christianity : [range(220, 230) + range(230, 290)],
        Cooking : [range(640, 642)],
        Performing_Arts : [790, 791, 792],
        Entertainment : 790,
        Games : [793, 794, 795],
        Drama : [812, 822, 832, 842, 852, 862, 872, 882],
        Education : range(370,380) + [707],
        European_History : range(940, 950),
        Folklore : [398],
        History : [900],
        Islam : [297],
        Judaism : [296],
        Latin_American_History : range(981, 990),
        Law : range(340, 350) + [364],
        Management_Leadership : [658],
        Mathematics : range(510, 520),
        Medical : range(610, 620),
        Military_History : range(355, 360),
        Music : range(780, 789),
        Periodicals : range(50, 60) + [105, 405, 505, 605, 705, 805, 905],
        Philosophy : range(160, 200),
        Photography : [771, 772, 773, 775, 778, 779],
        Poetry : [811, 821, 831, 841, 851, 861, 871, 874, 881, 884],
        Political_Science : range(320, 330) + range(351, 355),
        Psychology : range(150, 160),
        Foreign_Language_Study : range(430,500),
        Reference_Study_Aids : range(10, 20) + range(30, 40) + [103, 203, 303, 403, 503, 603, 703, 803, 903] + range(410, 430),
        Religion_Spirituality : range(200, 220) + [290, 292, 293, 294, 295, 299],
        Science : ([500, 501, 502] + range(506, 510) + range(520, 530)
                   + range(530, 540) + range(540, 550) + range(550, 560)
                   + range(560, 570) + range(570, 580) + range(580, 590)
                   + range(590, 600)),
        Social_Sciences : (range(300, 310) + range(360, 364) + range(390,397) + [399]),
        Sports : range(796, 800),
        Technology : (
            [600, 601, 602, 604] + range(606, 610) + range(610, 640)
            + range(660, 670) + range(670, 680) + range(681, 690) + range(690, 700)),
        Travel : range(910, 920),
        United_States_History : range(973,980),
        World_History : [909],
    }

    @classmethod
    def name_for(cls, identifier):
        return cls.NAMES.get(identifier, None)

    @classmethod
    def scrub_identifier(cls, identifier):
        if not identifier:
            return identifier
        if isinstance(identifier, int):
            identifier = str(identifier).zfill(3)

        identifier = identifier.upper()

        if identifier.startswith('[') and identifier.endswith(']'):
            # This is just bad data.
            identifier = identifier[1:-1]

        if identifier.startswith('C') or identifier.startswith('A'):
            # A work from our Canadian neighbors or our Australian
            # friends.
            identifier = identifier[1:]
        elif identifier.startswith("NZ"):
            # A work from the good people of New Zealand.
            identifier = identifier[2:]

        # Trim everything after the first period. We don't know how to
        # deal with it.
        if '.' in identifier:
            identifier = identifier.split('.')[0]
        try:
            identifier = int(identifier)
        except ValueError:
            pass

        # For our purposes, Dewey Decimal numbers are identifiers
        # without names.
        return identifier, None

    @classmethod
    def is_fiction(cls, identifier, name):
        """Is the given DDC classification likely to contain fiction?"""
        if identifier == 'Y':
            # Inconsistently used for young adult fiction and
            # young adult nonfiction.
            return None

        if (isinstance(identifier, basestring) and (
                identifier.startswith('Y') or identifier.startswith('J'))):
            # Young adult/children's literature--not necessarily fiction
            identifier = identifier[1:]
            try:
                identifier = int(identifier)
            except ValueError:
                pass

        if identifier in cls.FICTION:
            return True
        if identifier in cls.NONFICTION:
            return False

        # TODO: Make NONFICTION more comprehensive and return None if
        # not in there, instead of always returning False. Or maybe
        # returning False is fine here, who knows.
        return False

    @classmethod
    def audience(cls, identifier, name):
        if identifier == 'E':
            # Juvenile fiction
            return cls.AUDIENCE_CHILDREN

        if isinstance(identifier, basestring) and identifier.startswith('J'):
            return cls.AUDIENCE_CHILDREN

        if isinstance(identifier, basestring) and identifier.startswith('Y'):
            return cls.AUDIENCE_YOUNG_ADULT

        if isinstance(identifier, basestring) and identifier=='FIC':
            # FIC is used for all types of fiction.
            return None
        return cls.AUDIENCE_ADULT

    @classmethod
    def genre(cls, identifier, name, fiction=None, audience=None):
        for genre, identifiers in cls.GENRES.items():
            if identifier == identifiers or (
                    isinstance(identifiers, list)
                    and identifier in identifiers):
                return genre
        return None


class LCCClassifier(Classifier):

    TOP_LEVEL = re.compile("^([A-Z]{1,2})")
    FICTION = set(["PN", "PQ", "PR", "PS", "PT", "PZ"])
    JUVENILE = set(["PZ"])

    GENRES = {

        # Unclassified/complicated stuff.
        # "America": E11-E143
        # Ancient_History: D51-D90
        # Angling: SH401-SH691
        # Civil_War_History: E456-E655
        # Geography: leftovers of G
        # Islam: BP1-BP253
        # Latin_American_History: F1201-F3799
        # Medieval History: D111-D203
        # Military_History: D25-D27
        # Modern_History: ???
        # Renaissance_History: D219-D234 (1435-1648, so roughly)
        # Sports: GV557-1198.995
        # TODO: E and F are actually "the Americas".
        # United_States_History is E151-E909, F1-F975 but not E456-E655
        African_History : ["DT"],
        Ancient_History : ["DE"],
        Architecture : ["NA"],
        Art_Criticism_Theory : ["BH"],
        Asian_History : ["DS", "DU"],
        Biography_Memoir : ["CT"],
        Business : ["HC", "HF", "HJ"],
        Christianity : ["BR", "BS", "BT", "BV", "BX"],
        Cooking : ["TX"],
        Crafts_Hobbies : ["TT"],
        Economics : ["HB"],
        Education : ["L"],
        European_History : ["DA", "DAW", "DB", "DD", "DF", "DG", "DH", "DJ", "DK", "DL", "DP", "DQ", "DR"],
        Folklore : ["GR"],
        Games : ["GV"],
        Islam : ["BP"],
        Judaism : ["BM"],
        Literary_Criticism : ["Z"],
        Mathematics : ["QA", "HA", "GA"],
        Medical: ["QM", "R"],
        Military_History: ["U", "V"],
        Music: ["M"],
        Parenting_Family : ["HQ"],
        Periodicals : ["AP", "AN"],
        Philosophy : ["BC", "BD", "BJ"],
        Photography: ["TR"],
        Political_Science : ["J", "HX"],
        Psychology : ["BF"],
        Reference_Study_Aids : ["AE", "AG", "AI"],
        Religion_Spirituality : ["BL", "BQ"],
        Science : ["QB", "QC", "QD", "QE", "QH", "QK", "QL", "QR", "CC", "GB", "GC", "QP"],
        Social_Sciences : ["HD", "HE", "HF", "HM", "HN", "HS", "HT", "HV", "GN", "GF", "GT"],
        Sports: ["SK"],
        World_History : ["CB"],
    }

    LEFTOVERS = dict(
        B=Philosophy,
        T=Technology,
        Q=Science,
        S=Science,
        H=Social_Sciences,
        D=History,
        N=Art,
        L=Education,
        E=United_States_History,
        F=United_States_History,
        BP=Religion_Spirituality,
    )

    NAMES = json.load(open(os.path.join(resource_dir, "lcc_one_level.json")))

    @classmethod
    def scrub_identifier(cls, identifier):
        if not identifier:
            return identifier
        return identifier.upper()

    @classmethod
    def name_for(cls, identifier):
        return cls.NAMES.get(identifier, None)

    @classmethod
    def is_fiction(cls, identifier, name):
        if identifier == 'P':
            return True
        if not identifier.startswith('P'):
            return False
        for i in cls.FICTION:
            if identifier.startswith(i):
                return True
        return False

    @classmethod
    def genre(cls, identifier, name, fiction=None, audience=None):
        for genre, strings in cls.GENRES.items():
            for s in strings:
                if identifier.startswith(s):
                    return genre
        for prefix, genre in cls.LEFTOVERS.items():
            if identifier.startswith(prefix):
                return genre
        return None

    @classmethod
    def audience(cls, identifier, name):
        if identifier.startswith("PZ"):
            return cls.AUDIENCE_CHILDREN
        # Everything else is implicitly for adults.
        return cls.AUDIENCE_ADULT

def match_kw(*l):
    """Turn a list of strings into a function which uses a regular expression
    to match any of those strings, so long as there's a word boundary on both ends.
    The function will match all the strings by default, or can exclude the strings
    that are examples of the classification.
    """
    def match_term(term, exclude_examples=False):
        if not l:
            return None
        if exclude_examples:
            keywords = [keyword for keyword in l if not isinstance(keyword, Eg)]
        else:
            keywords = [str(keyword) for keyword in l]

        if not keywords:
            return None
        any_keyword = "|".join(keywords)
        with_boundaries = r'\b(%s)\b' % any_keyword
        return re.compile(with_boundaries, re.I).search(term)


    # This is a dictionary so it can be used as a class variable
    return {"search": match_term}

class Eg(object):
    """Mark this string as an example of a classification, rather than
    an exact identifier for that classification. For example, basketball
    is an an example of a sport, but athletics is an identifier for the sports
    classification.
    """

    def __init__(self, term):
        self.term = term

    def __str__(self):
        return self.term

class AgeOrGradeClassifier(Classifier):

    @classmethod
    def audience(cls, identifier, name):
        audience = AgeClassifier.audience(identifier, name)
        if audience == None:
            audience = GradeLevelClassifier.audience(identifier, name)
        return audience

    @classmethod
    def target_age(cls, identifier, name):
        """This tag might contain a grade level, an age in years, or nothing.
        We will try both a grade level and an age in years, but we
        will require that the tag indicate what's being measured. A
        tag like "9-12" will not match anything because we don't know if it's
        age 9-12 or grade 9-12.
        """
        age = AgeClassifier.target_age(identifier, name, True)
        if age == cls.range_tuple(None, None):
            age = GradeLevelClassifier.target_age(identifier, name, True)
        return age

class KeywordBasedClassifier(AgeOrGradeClassifier):

    """Classify a book based on keywords."""

    # We have to handle these first because otherwise '\bfiction\b'
    # will match it.
    LEVEL_1_NONFICTION_INDICATORS = match_kw(
        "non-fiction", "non fiction"
    )

    LEVEL_2_FICTION_INDICATORS = match_kw(
        "fiction", Eg("stories"), Eg("tales"), Eg("literature"),
        Eg("bildungsromans"), "fictitious",
    )
    LEVEL_2_NONFICTION_INDICATORS = match_kw(
        Eg("history"), Eg("biography"), Eg("histories"),
        Eg("biographies"), Eg("autobiography"), Eg("autobiographies"),
        "nonfiction", Eg("essays"), Eg("letters"), Eg("true story"),
        Eg("personal memoirs"))
    JUVENILE_INDICATORS = match_kw(
        "for children", "children's", "juvenile",
        Eg("nursery rhymes"), Eg("9-12"))
    YOUNG_ADULT_INDICATORS = match_kw(
        "young adult",
        "ya",
        "12-Up",
        "teenage .*fiction",
        "teens .*fiction",
        "teen books",
        Eg("teenage romance"),
    )

    # Children's books don't generally deal with romance, so although
    # "Juvenile Fiction" generally refers to children's fiction,
    # "Juvenile Fiction / Love & Romance" is almost certainly YA.
    JUVENILE_TERMS_THAT_IMPLY_YOUNG_ADULT = set([
        "love & romance",
        "romance",
        "romantic",
    ])

    # These identifiers indicate that the string "children" or
    # "juvenile" in the identifier does not actually mean the work is
    # _for_ children.
    JUVENILE_BLACKLIST = set([
        "military participation",
        "services",
        "children's accidents",
        "children's voices",
        "juvenile delinquency",
        "children's television workshop",
        "missing children",
    ])

    CATCHALL_KEYWORDS = {
        Adventure : match_kw(
            "adventure",
            "adventurers",
            "adventure stories",
            "adventure fiction",
            "adventurers",
            Eg("sea stories"),
            Eg("war stories"),
            Eg("men's adventure"),
        ),

        African_History: match_kw(
            "african history",
            "history.*africa",
        ),

        Ancient_History: match_kw(
            "ancient.*history",
            "history.*ancient",
            "civilization, classical",
        ),

        Antiques_Collectibles: match_kw(
            "antiques",
            "collectibles",
            "collectors",
            "collecting",
        ),

        Architecture: match_kw(
            "architecture",
            "architectural",
            "architect",
            "architects",
        ),

        Art: match_kw(
            "art",
            "arts",
            "artist",
            "artists",
            "artistic",
        ),

        Art_Criticism_Theory: match_kw(
            "art criticism",
            "art / criticism & theory",
        ),

        Art_History: match_kw(
            "art.*history",
        ),

        Asian_History: match_kw(
            "asian history",
            "history.*asia",
            "australasian & pacific history",
        ),

        Bartending_Cocktails: match_kw(
            "cocktail",
            "cocktails",
            "bartending",
            Eg("beer"),
            "alcoholic beverages",
            Eg("wine"),
            Eg("wine & spirits"),
            "spirits & cocktails",
        ),

               Biography_Memoir : match_kw(
                   "autobiographies",
                   "autobiography",
                   "biographies",
                   "biography",
                   "biographical",
                   "personal memoirs",
               ),

               Body_Mind_Spirit: match_kw(
                   "body, mind & spirit",
               ),

               Buddhism: match_kw(
                   "buddhism",
                   "buddhist",
                   "buddha",
               ),

               Business: match_kw(
                   "business",
                   "businesspeople",
                   "businesswomen",
                   "businessmen",
                   "business & economics",
                   "business & financial",
                   "commerce",
                   "sales",
                   "selling",
                   "sales & selling",
                   Eg("nonprofit"),
               ),

               Christianity : match_kw(
                   Eg("schema:creativework:bible"),
                   Eg("baptist"),
                   Eg("bible"),
                   Eg("sermons"),
                   Eg("devotional"),
                   Eg("theological"),
                   Eg("theology"),
                   Eg('biblical'),
                   "christian",
                   "christianity",
                   Eg("catholic"),
                   Eg("protestant"),
                   Eg("catholicism"),
                   Eg("protestantism"),
                   Eg("church"),
                   Eg("christmas & advent"),
               ),

               Civil_War_History: match_kw(
                   "american civil war",
                   "1861-1865",
                   "civil war period",
               ),

               Classics: match_kw(
                   'classics',
               ),

               Computers : match_kw(
                   "computer",
                   "computer science",
                   "computational",
                   "computers",
                   "computing",
                   Eg("data"),
                   Eg("database"),
                   Eg("hardware"),
                   Eg("software"),
                   Eg("software development"),
                   Eg("information technology"),
                   Eg("web"),
                   Eg("world wide web"),
               ),

               Contemporary_Romance: match_kw(
                   "contemporary romance",
                   "romance--contemporary",
                   "romance / contemporary",
                   "romance - contemporary",
               ),

               Cooking : match_kw(
                   Eg("non-alcoholic"),
                   Eg("baking"),
                   "cookbook",
                   "cooking",
                   "food",
                   Eg("health & healing"),
                   "home economics",
                   "cuisine",
               ),

               Crafts_Hobbies: match_kw(
                   "arts & crafts",
                   "arts, crafts",
                   Eg("beadwork"),
                   Eg("candle crafts"),
                   Eg("candle making"),
                   Eg("carving"),
                   Eg("ceramics"),
                   "crafts & hobbies",
                   "crafts",
                   Eg("crochet"),
                   Eg("crocheting"),
                   Eg("cross-stitch"),
                   "decorative arts",
                   Eg("flower arranging"),
                   "folkcrafts",
                   "handicrafts",
                   "hobbies",
                   "hobby",
                   "hobbyist",
                   "hobbyists",
                   Eg("jewelry"),
                   Eg("knitting"),
                   Eg("metal work"),
                   Eg("needlework"),
                   Eg("origami"),
                   Eg("paper crafts"),
                   Eg("pottery"),
                   Eg("quilting"),
                   Eg("quilts"),
                   Eg("scrapbooking"),
                   Eg("sewing"),
                   Eg("soap making"),
                   Eg("stamping"),
                   Eg("stenciling"),
                   Eg("textile crafts"),
                   Eg("toymaking"),
                   Eg("weaving"),
                   Eg("woodwork"),
               ),

               Design: match_kw(
                   "design",
                   "designer",
                   "designers",
                   Eg("graphic design"),
                   Eg("typography")
               ),

               Dictionaries: match_kw(
                   "dictionaries",
                   "dictionary",
               ),

               Drama : match_kw(
                   Eg("comedies"),
                   "drama",
                   "dramatist",
                   "dramatists",
                   Eg("operas"),
                   Eg("plays"),
                   Eg("shakespeare"),
                   Eg("tragedies"),
                   Eg("tragedy"),
               ),

               Economics: match_kw(
                   Eg("banking"),
                   "economy",
                   "economies",
                   "economic",
                   "economics",
               ),

               Education: match_kw(
                   # TODO: a lot of these don't work well because of
                   # the huge amount of fiction about students. This
                   # will be fixed when we institute the
                   # fiction/nonfiction split.
                   "education",
                   "educational",
                   "educator",
                   "educators",
                   Eg("principals"),
                   "teacher",
                   "teachers",
                   "teaching",
                   #"schools",
                   #"high school",
                   "schooling",
                   #"student",
                   #"students",
                   #"college",
                   Eg("university"),
                   Eg("universities"),
               ),

               Epic_Fantasy: match_kw(
                   "epic fantasy",
                   "fantasy - epic",
                   "fantasy / epic",
                   "fantasy--epic",
                   "fantasy/epic",
               ),

               Espionage: match_kw(
                   "espionage",
                   "intrigue",
                   "spies",
                   "spy stories",
                   "spy novels",
                   "spy fiction",
                   "spy thriller",
               ),

               Erotica : match_kw(
                   'erotic',
                   'erotica',
               ),

               # TODO: history _plus_ a place
        European_History: match_kw(
            "europe.*history",
            "history.*europe",
            Eg("france.*history"),
            Eg("history.*france"),
            Eg("england.*history"),
            Eg("history.*england"),
            Eg("ireland.*history"),
            Eg("history.*ireland"),
            Eg("germany.*history"),
            Eg("history.*germany"),
            # etc. etc. etc.
        ),

               Family_Relationships: match_kw(
                   "family & relationships",
                   "relationships",
                   "family relationships",
                   "human sexuality",
                   "sexuality",
               ),

               Fantasy : match_kw(
                   "fantasy",
                   Eg("magic"),
                   Eg("wizards"),
                   Eg("fairies"),
                   Eg("witches"),
                   Eg("dragons"),
                   Eg("sorcery"),
                   Eg("witchcraft"),
                   Eg("wizardry"),
                   Eg("unicorns"),
               ),

               Fashion: match_kw(
                   "fashion",
                   "fashion design",
                   "fashion designers",
               ),

               Film_TV: match_kw(
                   Eg("director"),
                   Eg("directors"),
                   "film",
                   "films",
                   "movies",
                   "movie",
                   "motion picture",
                   "motion pictures",
                   "moviemaker",
                   "moviemakers",
                   Eg("producer"),
                   Eg("producers"),
                   "television",
                   "tv",
                   "video",
               ),

               Foreign_Language_Study: match_kw(
                   Eg("english as a foreign language"),
                   Eg("english as a second language"),
                   Eg("esl"),
                   "foreign language study",
                   Eg("multi-language dictionaries"),
               ),

               Games : match_kw(
                   "games",
                   Eg("video games"),
                   "gaming",
                   Eg("gambling"),
               ),

               Gardening: match_kw(
                   "gardening",
                   "horticulture",
               ),

               Comics_Graphic_Novels: match_kw(
                   "comics",
                   "comic strip",
                   "comic strips",
                   "comic book",
                   "comic books",
                   "graphic novel",
                   "graphic novels",

                   # Formerly in 'Superhero'
                   Eg("superhero"),
                   Eg("superheroes"),

                   # Formerly in 'Manga'
                   Eg("japanese comic books"),
                   Eg("japanese comics"),
                   Eg("manga"),
                   Eg("yaoi"),

               ),

               Hard_Boiled_Mystery: match_kw(
                   "hard-boiled",
                   "noir",
               ),

               Health_Diet: match_kw(
                   # ! "health services" ?
                   "fitness",
                   "health",
                   "health aspects",
                   "health & fitness",
                   "hygiene",
                   "nutrition",
                   "diet",
                   "diets",
                   "weight loss",
               ),

               Hinduism: match_kw(
                   "hinduism",
                   "hindu",
                   "hindus",
               ),

               Historical_Fiction : match_kw(
                   "historical fiction",
                   "fiction.*historical",
                   "^historical$",
               ),

               Historical_Romance: match_kw(
                   "historical romance",
                   Eg("regency romance"),
                   Eg("romance.*regency"),
               ),

               History : match_kw(
                   "histories",
                   "history",
                   "historiography",
                   "historical period",
                   Eg("pre-confederation"),
               ),

               Horror : match_kw(
                   "horror",
                   Eg("occult"),
                   Eg("ghost"),
                   Eg("ghost stories"),
                   Eg("vampires"),
                   Eg("paranormal fiction"),
                   Eg("occult fiction"),
                   Eg("supernatural"),
                   "scary",
               ),

               House_Home: match_kw(
                   "house and home",
                   "house & home",
                   Eg("remodeling"),
                   Eg("renovation"),
                   Eg("caretaking"),
                   Eg("interior decorating"),
               ),

        Humorous_Fiction : match_kw(
            "comedy",
            "funny",
            "humor",
            "humorous",
            "humourous",
            "humour",
            Eg("satire"),
            "wit",
        ),
        Humorous_Nonfiction : match_kw(
            "comedy",
            "funny",
            "humor",
            "humorous",
            "humour",
            "humourous",
            "wit",
        ),

               Entertainment: match_kw(
                   # Almost a pure top-level category
                   "entertainment",
               ),

               # These might be a problem because they might pick up
        # hateful books. Not sure if this will be a problem.
        Islam : match_kw(
            'islam', 'islamic', 'muslim', 'muslims', Eg('halal'),
            'islamic studies',
        ),

               Judaism: match_kw(
                   'judaism', 'jewish', Eg('kosher'), 'jews',
                   'jewish studies',
               ),

               LGBTQ_Fiction: match_kw(
                   'lgbt',
                   'lgbtq',
                   Eg('lesbian'),
                   Eg('lesbians'),
                   'gay',
                   Eg('bisexual'),
                   Eg('transgender'),
                   Eg('transsexual'),
                   Eg('transsexuals'),
                   'homosexual',
                   'homosexuals',
                   'homosexuality',
                   'queer',
               ),

               Latin_American_History: match_kw(
               ),

               Law: match_kw(
                   "court",
                   "judicial",
                   "law",
                   "laws",
                   "legislation",
                   "legal",
               ),

               Legal_Thriller: match_kw(
                   "legal thriller",
                   "legal thrillers",
               ),

               Literary_Criticism: match_kw(
                   "criticism, interpretation",
               ),

               Literary_Fiction: match_kw(
                   "literary",
                   "literary fiction",
                   "general fiction",
                   "fiction[^a-z]+general",
                   "fiction[^a-z]+literary",
               ),

               Management_Leadership: match_kw(
                   "management",
                   "business & economics / leadership",
                   "business & economics -- leadership",
                   "management science",
               ),

               Mathematics : match_kw(
                   Eg("algebra"),
                   Eg("arithmetic"),
                   Eg("calculus"),
                   Eg("chaos theory"),
                   Eg("game theory"),
                   Eg("geometry"),
                   Eg("group theory"),
                   Eg("logic"),
                   "math",
                   "mathematical",
                   "mathematician",
                   "mathematicians",
                   "mathematics",
                   Eg("probability"),
                   Eg("statistical"),
                   Eg("statistics"),
                   Eg("trigonometry"),
               ),

               Medical : match_kw(
                   Eg("anatomy"),
                   Eg("disease"),
                   Eg("diseases"),
                   Eg("disorders"),
                   Eg("epidemiology"),
                   Eg("illness"),
                   Eg("illnesses"),
                   "medical",
                   "medicine",
                   Eg("neuroscience"),
                   Eg("ophthalmology"),
                   Eg("physiology"),
                   Eg("vaccines"),
                   Eg("virus"),
               ),

               Medieval_History: match_kw(
                   "civilization, medieval",
                   "medieval period",
                   "history.*medieval",
               ),

               Middle_East_History: match_kw(
                   "middle east.*history",
                   "history.*middle east",
               ),


               Military_History : match_kw(
                   "military science",
                   "warfare",
                   "military",
                   Eg("1914-1918"),
                   Eg("1939-1945"),
                   Eg("world war"),
               ),

               Modern_History: match_kw(
                   Eg("1900 - 1999"),
                   Eg("2000-2099"),
                   "modern history",
                   "history, modern",
                   "history (modern)",
                   "history--modern",
                   Eg("history.*20th century"),
                   Eg("history.*21st century"),
               ),

               # This is SF movie tie-ins, not movies & gaming per se.
        # This one is difficult because it takes effect if book
        # has subject "media tie-in" *and* "science fiction" or
        # "fantasy"
        Media_Tie_in_SF: match_kw(
            "science fiction & fantasy gaming",
            Eg("star trek"),
            Eg("star wars"),
            Eg("jedi"),
        ),

               Music: match_kw(
                   "music",
                   "musician",
                   "musicians",
                   "musical",
                   Eg("genres & styles"),
                   Eg("blues"),
                   Eg("jazz"),
                   Eg("rap"),
                   Eg("hip-hop"),
                   Eg("rock.*roll"),
                   Eg("rock music"),
                   Eg("punk rock"),
               ),

               Mystery : match_kw(
                   Eg("crime"),
                   Eg("detective"),
                   Eg("murder"),
                   "mystery",
                   "mysteries",
                   Eg("private investigators"),
                   Eg("holmes, sherlock"),
                   Eg("poirot, hercule"),
                   Eg("schema:person:holmes, sherlock"),
               ),

               Nature : match_kw(
                   # TODO: not sure about this one
                   "nature",
               ),

               Body_Mind_Spirit: match_kw(
                   "new age",
               ),

               Paranormal_Romance : match_kw(
                   "paranormal romance",
                   "romance.*paranormal",
               ),

               Parenting : match_kw(
                   # "children" isn't here because the vast majority of
                   # "children" tags indicate books _for_ children.

                   # "family" isn't here because the vast majority
                   # of "family" tags deal with specific families, e.g.
                   # the Kennedys.

                   "parenting",
                   "parent",
                   "parents",
                   Eg("motherhood"),
                   Eg("fatherhood"),
               ),

               Parenting_Family: match_kw(
                   # Pure top-level category
               ),

               Performing_Arts: match_kw(
                   "theatre",
                   "theatrical",
                   "performing arts",
                   "entertainers",
                   Eg("farce"),
                   Eg("tragicomedy"),
               ),

               Periodicals : match_kw(
                   "periodicals",
                   "periodical",
               ),

               Personal_Finance_Investing: match_kw(
                   "personal finance",
                   "financial planning",
                   "investing",
                   Eg("retirement planning"),
                   "money management",
               ),

               Pets: match_kw(
                   "pets",
                   Eg("dogs"),
                   Eg("cats"),
               ),

               Philosophy : match_kw(
                   "philosophy",
                   "philosophical",
                   "philosopher",
                   "philosophers",
                   Eg("epistemology"),
                   Eg("metaphysics"),
               ),

               Photography: match_kw(
                   "photography",
                   "photographer",
                   "photographers",
                   "photographic",
               ),

               Police_Procedural: match_kw(
                   "police[^a-z]+procedural",
                   "police[^a-z]+procedurals",
               ),

               Poetry : match_kw(
                   "poetry",
                   "poet",
                   "poets",
                   "poem",
                   "poems",
                   Eg("sonnet"),
                   Eg("sonnets"),
               ),

               Political_Science : match_kw(
                   Eg("american government"),
                   Eg("anarchism"),
                   Eg("censorship"),
                   Eg("citizenship"),
                   Eg("civics"),
                   Eg("communism"),
                   Eg("corruption"),
                   Eg("corrupt practices"),
                   Eg("democracy"),
                   Eg("geopolitics"),
                   "government",
                   Eg("human rights"),
                   Eg("international relations"),
                   Eg("political economy"),
                   "political ideologies",
                   "political process",
                   "political science",
                   Eg("public affairs"),
                   Eg("public policy"),
                   "politics",
                   "political",
                   Eg("current events"),
               ),

               Psychology: match_kw(
                   "psychology",
                   Eg("psychiatry"),
                   "psychological aspects",
                   Eg("psychiatric"),
                   Eg("psychoanalysis"),
               ),

               Real_Estate: match_kw(
                   "real estate",
               ),

               Reference_Study_Aids : match_kw(
                   Eg("catalogs"),
                   Eg("handbooks"),
                   Eg("manuals"),
                   Eg("reference"),

                   # Formerly in 'Encyclopedias'
                   Eg("encyclopaedias"),
                   Eg("encyclopaedia"),
                   Eg("encyclopedias"),
                   Eg("encyclopedia"),

                   # Formerly in 'Language Arts & Disciplines'
                   Eg("alphabets"),
                   Eg("communication studies"),
                   Eg("composition"),
                   Eg("creative writing"),
                   Eg("grammar"),
                   Eg("handwriting"),
                   Eg("information sciences"),
                   Eg("journalism"),
                   Eg("library & information sciences"),
                   Eg("linguistics"),
                   Eg("literacy"),
                   Eg("public speaking"),
                   Eg("rhetoric"),
                   Eg("sign language"),
                   Eg("speech"),
                   Eg("spelling"),
                   Eg("style manuals"),
                   Eg("syntax"),
                   Eg("vocabulary"),
                   Eg("writing systems"),
               ),

               Religion_Spirituality : match_kw(
                   "religion",
                   "religious",
                   Eg("taoism"),
                   Eg("taoist"),
                   Eg("confucianism"),
                   Eg("inspirational nonfiction"),
               ),

               Renaissance_Early_Modern_History: match_kw(
                   "early modern period",
                   "early modern history",
                   "early modern, 1500-1700",
                   "history.*early modern",
                   "renaissance.*history",
                   "history.*renaissance",
               ),

               Romance : match_kw(
                   "love stories",
                   "romance",
                   "love & romance",
                   "romances",
               ),

               Science : match_kw(
                   Eg("aeronautics"),
                   Eg("astronomy"),
                   Eg("biology"),
                   Eg("biophysics"),
                   Eg("biochemistry"),
                   Eg("botany"),
                   Eg("chemistry"),
                   Eg("earth sciences"),
                   Eg("ecology"),
                   Eg("entomology"),
                   Eg("evolution"),
                   Eg("geology"),
                   Eg("genetics"),
                   Eg("genetic engineering"),
                   Eg("genomics"),
                   Eg("ichthyology"),
                   Eg("herpetology"),
                   Eg("life sciences"),
                   Eg("microbiology"),
                   Eg("microscopy"),
                   Eg("mycology"),
                   Eg("ornithology"),
                   Eg("natural history"),
                   Eg("natural history"),
                   Eg("physics"),
                   "science",
                   "scientist",
                   "scientists",
                   Eg("zoology"),
                   Eg("virology"),
                   Eg("cytology"),
               ),

               Science_Fiction : match_kw(
                   "speculative fiction",
                   "sci-fi",
                   "sci fi",
                   Eg("time travel"),
               ),

               #Science_Fiction_Fantasy: match_kw(
        #    "science fiction.*fantasy",
        #),

               Self_Help: match_kw(
                   "self help",
                   "self-help",
                   "self improvement",
                   "self-improvement",
               ),
               Folklore : match_kw(
                   "fables",
                   "folklore",
                   "folktales",
                   "folk tales",
                   "myth",
                   "legends",
               ),

                Short_Stories: match_kw(
                    "short stories",
                    Eg("literary collections"),
                ),

               Social_Sciences: match_kw(
                   Eg("anthropology"),
                   Eg("archaeology"),
                   Eg("sociology"),
                   Eg("ethnic studies"),
                   Eg("feminism & feminist theory"),
                   Eg("gender studies"),
                   Eg("media studies"),
                   Eg("minority studies"),
                   Eg("men's studies"),
                   Eg("regional studies"),
                   Eg("women's studies"),
                   Eg("demography"),
                   Eg('lesbian studies'),
                   Eg('gay studies'),
                   Eg("black studies"),
                   Eg("african-american studies"),
                   Eg("customs & traditions"),
                   Eg("criminology"),
               ),

               Sports: match_kw(
                   # Ton of specific sports here since 'players'
                   # doesn't work. TODO: Why? I don't remember.
                   "sports",
                   Eg("baseball"),
                   Eg("football"),
                   Eg("hockey"),
                   Eg("soccer"),
                   Eg("skating"),
               ),

               Study_Aids: match_kw(
                   Eg("act"),
                   Eg("advanced placement"),
                   Eg("bar exam"),
                   Eg("clep"),
                   Eg("college entrance"),
                   Eg("college guides"),
                   Eg("financial aid"),
                   Eg("certification"),
                   Eg("ged"),
                   Eg("gmat"),
                   Eg("gre"),
                   Eg("lsat"),
                   Eg("mat"),
                   Eg("mcat"),
                   Eg("nmsqt"),
                   Eg("nte"),
                   Eg("psat"),
                   Eg("sat"),
                   "school guides",
                   "study guide",
                   "study guides",
                   "study aids",
                   Eg("toefl"),
                   "workbooks",
               ),

               Romantic_Suspense : match_kw(
                   "romantic.*suspense",
                   "suspense.*romance",
                   "romance.*suspense",
                   "romantic.*thriller",
                   "romance.*thriller",
                   "thriller.*romance",
               ),

               Technology: match_kw(
                   "technology",
                   Eg("engineering"),
                   Eg("bioengineering"),
                   Eg("mechanics"),

                   # Formerly in 'Transportation'
                   Eg("transportation"),
                   Eg("railroads"),
                   Eg("trains"),
                   Eg("automotive"),
                   Eg("ships & shipbuilding"),
                   Eg("cars & trucks"),
               ),

               Suspense_Thriller: match_kw(
                   "thriller",
                   "thrillers",
                   "suspense",
               ),

               Technothriller : match_kw(
                   "techno-thriller",
                   "technothriller",
                   "technothrillers",
               ),

               Travel : match_kw(
                   Eg("discovery"),
                   "exploration",
                   "travel",
                   "travels.*voyages",
                   "voyage.*travels",
                   "voyages",
                   "travelers",
                   "description.*travel",
               ),

               United_States_History: match_kw(
                   "united states history",
                   "u.s. history",
                   Eg("american revolution"),
                   Eg("1775-1783"),
                   Eg("revolutionary period"),
               ),

               Urban_Fantasy: match_kw(
                   "urban fantasy",
                   "fantasy.*urban",
               ),

               Urban_Fiction: match_kw(
                   "urban fiction",
                   Eg("fiction.*african american.*urban"),
               ),

               Vegetarian_Vegan: match_kw(
                   "vegetarian",
                   Eg("vegan"),
                   Eg("veganism"),
                   "vegetarianism",
               ),

               Westerns : match_kw(
                   "western stories",
                   "westerns",
               ),

               Women_Detectives : match_kw(
                   "women detectives",
                   "women detective",
                   "women private investigators",
                   "women private investigator",
                   "women sleuths",
                   "women sleuth",
               ),

               Womens_Fiction : match_kw(
                   "contemporary women",
                   "chick lit",
                   "womens fiction",
                   "women's fiction",
               ),

               World_History: match_kw(
                   "world history",
                   "history[^a-z]*world",
               ),
    }

    LEVEL_2_KEYWORDS = {
        Reference_Study_Aids : match_kw(
            # Formerly in 'Language Arts & Disciplines'
            Eg("language arts & disciplines"),
            Eg("language arts and disciplines"),
            Eg("language arts"),
        ),
        Design : match_kw(
            "arts and crafts movement",
        ),
        Drama : match_kw(
            Eg("opera"),
        ),

        Erotica : match_kw(
            Eg("erotic poetry"),
            Eg("gay erotica"),
            Eg("lesbian erotica"),
            Eg("erotic photography"),
        ),

        Games : match_kw(
            Eg("games.*fantasy")
        ),

        Historical_Fiction : match_kw(
            Eg("arthurian romance.*"), # This is "romance" in the old
                                       # sense of a story.
        ),

        Literary_Criticism : match_kw(
            Eg("literary history"), # Not History
            Eg("romance language"), # Not Romance
        ),

        Media_Tie_in_SF : match_kw(
            'tv, movie, video game adaptations' # Not Film & TV
        ),

        # We need to match these first so that the 'military'/'warfare'
        # part doesn't match Military History.
        Military_SF: match_kw(
            "science fiction.*military",
            "military.*science fiction",
            Eg("space warfare"),            # Thankfully
            Eg("interstellar warfare"),
        ),
        Military_Thriller: match_kw(
            "military thrillers",
            "thrillers.*military",
        ),
        Pets : match_kw(
            "human-animal relationships",
        ),
        Political_Science : match_kw(
            Eg("health care reform"),
        ),

        # Stop the 'religious' from matching Religion/Spirituality.
        Religious_Fiction: match_kw(
            Eg("christian fiction"),
            Eg("inspirational fiction"),
            Eg("fiction.*christian"),
            "religious fiction",
            "fiction.*religious",
            Eg("Oriental religions and wisdom")
        ),

        Romantic_Suspense : match_kw(
            "romantic.*suspense",
            "suspense.*romance",
            "romance.*suspense",
            "romantic.*thriller",
            "romance.*thriller",
            "thriller.*romance",
        ),

        # Stop from showing up as 'science'
        Social_Sciences : match_kw(
            "social sciences",
            "social science",
            "human science",
        ),

        Science_Fiction : match_kw(
            "science fiction",
            "science fiction.*general",
        ),

        Supernatural_Thriller: match_kw(
            "thriller.*supernatural",
            "supernatural.*thriller",
        ),

        # Stop from going into Mystery due to 'crime'
        True_Crime: match_kw(
            "true crime",
        ),

        # Otherwise fiction.*urban turns Urban Fantasy into Urban Fiction
        Urban_Fantasy : match_kw(
            "fiction.*fantasy.*urban",
        ),

        # Stop the 'children' in 'children of' from matching Parenting.
        None : match_kw(
            "children of",
        )
    }

    LEVEL_3_KEYWORDS = {
        Space_Opera: match_kw(
            "space opera",
        ),
    }


    @classmethod
    def is_fiction(cls, identifier, name, exclude_examples=False):
        if not name:
            return None
        if (cls.LEVEL_1_NONFICTION_INDICATORS["search"](name, exclude_examples)):
            return False
        if (cls.LEVEL_2_FICTION_INDICATORS["search"](name, exclude_examples)):
            return True
        if (cls.LEVEL_2_NONFICTION_INDICATORS["search"](name, exclude_examples)):
            return False
        return None

    @classmethod
    def audience(cls, identifier, name, exclude_examples=False):
        if name is None:
            return None
        if cls.YOUNG_ADULT_INDICATORS["search"](name, exclude_examples):
            use = cls.AUDIENCE_YOUNG_ADULT
        elif cls.JUVENILE_INDICATORS["search"](name, exclude_examples):
            use = cls.AUDIENCE_CHILDREN
        else:
            return None

        if use == cls.AUDIENCE_CHILDREN:
            for i in cls.JUVENILE_TERMS_THAT_IMPLY_YOUNG_ADULT:
                if i in name:
                    use = cls.AUDIENCE_YOUNG_ADULT

        # It may be for kids, or it may be about kids, e.g. "juvenile
        # delinquency".
        for i in cls.JUVENILE_BLACKLIST:
            if i in name:
                return None
        return use

    @classmethod
    def audience_match(cls, query):
        audience = None
        audience_words = None
        audience = cls.audience(None, query, exclude_examples=True)
        if audience:
            for audience_keywords in [cls.JUVENILE_INDICATORS, cls.YOUNG_ADULT_INDICATORS]:
                match = audience_keywords["search"](query, exclude_examples=True)
                if match:
                    audience_words = match.group()
                    break
        return (audience, audience_words)

    @classmethod
    def genre(cls, identifier, name, fiction=None, audience=None, exclude_examples=False):
        matches = Counter()
        match_against = [name]
        for l in [cls.LEVEL_3_KEYWORDS, cls.LEVEL_2_KEYWORDS, cls.CATCHALL_KEYWORDS]:
            for genre, keywords in l.items():
                if genre and fiction is not None and genre.is_fiction != fiction:
                    continue
                if (genre and audience and genre.audience_restriction
                    and audience not in genre.audience_restriction):
                    continue
                if keywords and keywords["search"](name, exclude_examples):
                    matches[genre] += 1
            most_specific_genre = None
            most_specific_count = 0
            # The genre with the most regex matches wins.
            #
            # If a genre and a subgenre are tied, then the subgenre wins
            # because it's more specific.
            for genre, count in matches.most_common():
                if not most_specific_genre or (
                        most_specific_genre.has_subgenre(genre)
                        and count >= most_specific_count):
                    most_specific_genre = genre
                    most_specific_count = count
            if most_specific_genre:
                break
        return most_specific_genre

    @classmethod
    def genre_match(cls, query):
        genre = None
        genre_words = None
        genre = cls.genre(None, query, exclude_examples=True)
        if genre:
            for kwlist in [cls.LEVEL_3_KEYWORDS, cls.LEVEL_2_KEYWORDS, cls.CATCHALL_KEYWORDS]:
                if genre in kwlist.keys():
                    genre_keywords = kwlist[genre]
                    match = genre_keywords["search"](query, exclude_examples=True)
                    if match:
                        genre_words = match.group()
                        break
        return (genre, genre_words)


class LCSHClassifier(KeywordBasedClassifier):
    pass

class FASTClassifier(KeywordBasedClassifier):
    pass

class TAGClassifier(KeywordBasedClassifier):
    pass


class GutenbergBookshelfClassifier(Classifier):

    # Any classification that includes the string "Fiction" will be
    # counted as fiction. This is just the leftovers.
    FICTION = set([
        "Bestsellers, American, 1895-1923",
        "Adventure",
        "Fantasy",
        "Horror",
        "Mystery",
        "Western",
        "Suspense",
        "Thriller",
        "Children's Anthologies",
        ])

    GENRES = {
        Adventure: [
            "Adventure",
            "Pirates, Buccaneers, Corsairs, etc.",
        ],
        # African_American : ["African American Writers"],
        Ancient_History: ["Classical Antiquity"],
        Architecture : [
            "Architecture",
            "The American Architect and Building News",
        ],
        Art : ["Art"],
        Biography_Memoir : [
            "Biographies",
            "Children's Biography",
        ],
        Christianity : ["Christianity"],
        Civil_War_History: "US Civil War",
        Classics : [
            "Best Books Ever Listings",
            "Harvard Classics",
        ],
        Cooking : [
            "Armour's Monthly Cook Book",
            "Cookery",
        ],
        Drama : [
            "One Act Plays",
            "Opera",
            "Plays",
        ],
        Erotica : "Erotic Fiction",
        Fantasy : "Fantasy",
        Foreign_Language_Study : [
            "Language Education",
        ],
        Gardening : [
            "Garden and Forest",
            "Horticulture",
        ],
        Historical_Fiction : "Historical Fiction",
        History : [
            "Children's History",
        ],
        Horror : ["Gothic Fiction", "Horror"],
        Humorous_Fiction : ["Humor"],
        Islam : "Islam",
        Judaism : "Judaism",
        Law : [
            "British Law",
            "Noteworthy Trials",
            "United States Law",
        ],
        Literary_Criticism : ["Bibliomania"],
        Mathematics : "Mathematics",
        Medical : [
            "Medicine",
            "The North American Medical and Surgical Journal",
            "Physiology",
        ],
        Military_History : [
            "American Revolutionary War",
            "World War I",
            "World War II",
            "Spanish American War",
            "Boer War",
            "Napoleonic",
        ],
        Modern_History: "Current History",
        Music : [
            "Music",
            "Child's Own Book of Great Musicians",
        ],
        Mystery : [
            "Crime Fiction",
            "Detective Fiction",
            "Mystery Fiction",
        ],
        Nature : [
            "Animal",
            "Animals-Wild",
            "Bird-Lore"
            "Birds, Illustrated by Color Photography",
        ],
        Periodicals : [
            "Ainslee's",
            "Prairie Farmer",
            "Blackwood's Edinburgh Magazine",
            u"Barnavännen",
            "Buchanan's Journal of Man",
            "Bulletin de Lille",
            "Celtic Magazine",
            "Chambers's Edinburgh Journal",
            "Contemporary Reviews",
            "Continental Monthly",
            "De Aarde en haar Volken",
            "Dew Drops",
            "Donahoe's Magazine",
            "Golden Days for Boys and Girls",
            "Harper's New Monthly Magazine",
            "Harper's Young People",
            "Graham's Magazine",
            "Lippincott's Magazine",
            "L'Illustration",
            "McClure's Magazine",
            "Mrs Whittelsey's Magazine for Mothers and Daughters",
            "Northern Nut Growers Association",
            "Notes and Queries",
            "Our Young Folks",
            "The American Missionary",
            "The American Quarterly Review",
            "The Arena",
            "The Argosy",
            "The Atlantic Monthly",
            "The Baptist Magazine",
            "The Bay State Monthly",
            "The Botanical Magazine",
            "The Catholic World",
            "The Christian Foundation",
            "The Church of England Magazine",
            "The Contemporary Review",
            "The Economist",
            "The Esperantist",
            "The Girls Own Paper",
            "The Great Round World And What Is Going On In It",
            "The Idler",
            "The Illustrated War News",
            "The International Magazine of Literature, Art, and Science",
            "The Irish Ecclesiastical Record",
            "The Irish Penny Journal",
            "The Journal of Negro History",
            "The Knickerbocker",
            "The Mayflower",
            "The Menorah Journal",
            "The Mentor",
            "The Mirror of Literature, Amusement, and Instruction",
            "The Mirror of Taste, and Dramatic Censor",
            "The National Preacher",
            "The Aldine",
            "The Nursery",
            "St. Nicholas Magazine for Boys and Girls",
            "Punch",
            "Punchinello",
            "Scribner's Magazine",
            "The Scrap Book",
            "The Speaker",
            "The Stars and Stripes",
            "The Strand Magazine",
            "The Unpopular Review",
            "The Writer",
            "The Yellow Book",
            "Women's Travel Journals",
        ],
        Pets : ["Animals-Domestic"],
        Philosophy : ["Philosophy"],
        Photography : "Photography",
        Poetry : [
            "Poetry",
            "Poetry, A Magazine of Verse",
            "Children's Verse",
        ],
        Political_Science : [
            "Anarchism",
            "Politics",
        ],
        Psychology : ["Psychology"],
        Reference_Study_Aids : [
            "Reference",
            "CIA World Factbooks",
        ],
        Religion_Spirituality : [
            "Atheism",
            "Bahá'í Faith",
            "Hinduism",
            "Paganism",
            "Children's Religion",
        ],
        Science : [
            "Astronomy",
            "Biology",
            "Botany",
            "Chemistry",
            "Ecology",
            "Geology",
            "Journal of Entomology and Zoology",
            "Microbiology",
            "Microscopy",
            "Natural History",
            "Mycology",
            "Popular Science Monthly",
            "Physics",
            "Scientific American",
        ],
        Science_Fiction : [
            "Astounding Stories",
            "Precursors of Science Fiction",
            "The Galaxy",
            "Science Fiction",
        ],
        Social_Sciences : [
            "Anthropology",
            "Archaeology",
            "The American Journal of Archaeology",
            "Sociology",
        ],
        Suspense_Thriller : [
            "Suspense",
            "Thriller",
        ],
        Technology : [
            "Engineering",
            "Technology",
            "Transportation",
        ],
        Travel : "Travel",
        True_Crime : "Crime Nonfiction",
        Westerns : "Western",
    }

    @classmethod
    def scrub_identifier(cls, identifier):
        return identifier

    @classmethod
    def is_fiction(cls, identifier, name):
        if (identifier in cls.FICTION
            or "Fiction" in identifier or "Stories" in identifier):
            return True
        return None

    @classmethod
    def audience(cls, identifier, name):
        if ("Children's" in identifier):
            return cls.AUDIENCE_CHILDREN
        return cls.AUDIENCE_ADULT

    @classmethod
    def genre(cls, identifier, name, fiction=None, audience=None):
        for l, v in cls.GENRES.items():
            if identifier == v or (isinstance(v, list) and identifier in v):
                return l
        return None

class FreeformAudienceClassifier(AgeOrGradeClassifier):
    @classmethod
    def audience(cls, identifier, name):
        if identifier in ('children', 'pre-adolescent', 'beginning reader'):
            return cls.AUDIENCE_CHILDREN
        elif identifier in ('young adult', 'ya', 'teenagers', 'adolescent',
                            'early adolescents'):
            return cls.AUDIENCE_YOUNG_ADULT
        elif identifier == 'adult':
            return cls.AUDIENCE_ADULT
        elif identifier == 'adults only':
            return cls.AUDIENCE_ADULTS_ONLY
        return AgeOrGradeClassifier.audience(identifier, name)

    @classmethod
    def target_age(cls, identifier, name):
        if identifier == 'beginning reader':
            return cls.range_tuple(5,8)
        if identifier == 'pre-adolescent':
            return cls.range_tuple(9, 12)
        if identifier == 'early adolescents':
            return cls.range_tuple(13, 15)

        strict_age = AgeClassifier.target_age(identifier, name, True)
        if strict_age[0] or strict_age[1]:
            return strict_age

        strict_grade = GradeLevelClassifier.target_age(identifier, name, True)
        if strict_grade[0] or strict_grade[1]:
            return strict_grade

        # Default to assuming it's an unmarked age.
        return AgeClassifier.target_age(identifier, name, False)


class WorkClassifier(object):
    """Boil down a bunch of Classification objects into a few values."""

    # TODO: This needs a lot of additions.
    genre_publishers = {
        "Harlequin" : Romance,
        "Pocket Books/Star Trek" : Media_Tie_in_SF,
        "Kensington" : Urban_Fiction,
        "Fodor's Travel Publications" : Travel,
        "Marvel Entertainment, LLC" : Comics_Graphic_Novels,
    }

    genre_imprints = {
        "Harlequin Intrigue" : Romantic_Suspense,
        "Love Inspired Suspense" : Romantic_Suspense,
        "Harlequin Historical" : Historical_Romance,
        "Harlequin Historical Undone" : Historical_Romance,
        "Frommers" : Travel,
        "LucasBooks": Media_Tie_in_SF,
    }

    audience_imprints = {
        "Harlequin Teen" : Classifier.AUDIENCE_YOUNG_ADULT,
        "HarperTeen" : Classifier.AUDIENCE_YOUNG_ADULT,
        "Open Road Media Teen & Tween" : Classifier.AUDIENCE_YOUNG_ADULT,
        "Rosen Young Adult" : Classifier.AUDIENCE_YOUNG_ADULT,
    }

    not_adult_publishers = set([
        "Scholastic Inc.",
        "Random House Children's Books",
        "Little, Brown Books for Young Readers",
        "Penguin Young Readers Group",
        "Hachette Children's Books",
        "Nickelodeon Publishing",
    ])

    not_adult_imprints = set([
        "Scholastic",
        "Scholastic Paperbacks",
        "Random House Books for Young Readers",
        "HMH Books for Young Readers",
        "Knopf Books for Young Readers",
        "Delacorte Books for Young Readers",
        "Open Road Media Young Readers",
        "Macmillan Young Listeners",
        "Bloomsbury Childrens",
        "NYR Children's Collection",
        "Bloomsbury USA Childrens",
        "National Geographic Children's Books",
    ])

    fiction_imprints = set(["Del Rey"])
    nonfiction_imprints = set(["Harlequin Nonfiction"])

    nonfiction_publishers = set(["Wiley"])
    fiction_publishers = set([])

    def __init__(self, work, test_session=None, debug=False):
        self._db = Session.object_session(work)
        if test_session:
            self._db = test_session
        self.work = work
        self.fiction_weights = Counter()
        self.audience_weights = Counter()
        self.target_age_lower_weights = Counter()
        self.target_age_upper_weights = Counter()
        self.genre_weights = Counter()
        self.direct_from_license_source = set()
        self.prepared = False
        self.debug = debug
        self.classifications = []
        self.seen_classifications = set()
        self.log = logging.getLogger("Classifier (workid=%d)" % self.work.id)
        self.using_staff_genres = False
        self.using_staff_fiction_status = False
        self.using_staff_audience = False
        self.using_staff_target_age = False

        # Keep track of whether we've seen one of Overdrive's generic
        # "Juvenile" classifications, as well as its more specific
        # subsets like "Picture Books" and "Beginning Readers"
        self.overdrive_juvenile_generic = False
        self.overdrive_juvenile_with_target_age = False

    def add(self, classification):
        """Prepare a single Classification for consideration."""
        try:
            from ..model import DataSource, Subject
        except ValueError:
            from model import DataSource, Subject

        # We only consider a given classification once from a given
        # data source.
        key = (classification.subject, classification.data_source)
        if key in self.seen_classifications:
            return
        self.seen_classifications.add(key)
        if self.debug:
            self.classifications.append(classification)

        # Make sure the Subject is ready to be used in calculations.
        if not classification.subject.checked: # or self.debug
            classification.subject.assign_to_genre()

        if classification.comes_from_license_source:
            self.direct_from_license_source.add(classification)
        else:
            if classification.subject.describes_format:
                # TODO: This is a bit of a hack.
                #
                # Only accept a classification having to do with
                # format (e.g. 'comic books') if that classification
                # comes direct from the license source. Otherwise it's
                # really easy for a graphic adaptation of a novel to
                # get mixed up with the original novel, whereupon the
                # original book is classified as a graphic novel.
                return

        # Put the weight of the classification behind various
        # considerations.
        weight = classification.scaled_weight
        subject = classification.subject
        from_staff = classification.data_source.name == DataSource.LIBRARY_STAFF

        # if classification is genre or NONE from staff, ignore all non-staff genres
        is_genre = subject.genre != None
        is_none = (from_staff and subject.type == Subject.SIMPLIFIED_GENRE and subject.identifier == SimplifiedGenreClassifier.NONE)
        if is_genre or is_none:
            if not from_staff and self.using_staff_genres:
                return
            if from_staff and not self.using_staff_genres:
                # first encounter with staff genre, so throw out existing genre weights
                self.using_staff_genres = True
                self.genre_weights = Counter()
            if is_genre:
                self.weigh_genre(subject.genre, weight)

        # if staff classification is fiction or nonfiction, ignore all other fictions
        if not self.using_staff_fiction_status:
            if from_staff and subject.type == Subject.SIMPLIFIED_FICTION_STATUS:
                # encountering first staff fiction status,
                # so throw out existing fiction weights
                self.using_staff_fiction_status = True
                self.fiction_weights = Counter()
            self.fiction_weights[subject.fiction] += weight

        # if staff classification is about audience, ignore all other audience classifications
        if not self.using_staff_audience:
            if from_staff and subject.type == Subject.FREEFORM_AUDIENCE:
                self.using_staff_audience = True
                self.audience_weights = Counter()
                self.audience_weights[subject.audience] += weight
            else:
                if classification.generic_juvenile_audience:
                    # We have a generic 'juvenile' classification. The
                    # audience might say 'Children' or it might say 'Young
                    # Adult' but we don't actually know which it is.
                    #
                    # We're going to split the difference, with a slight
                    # preference for YA, to bias against showing
                    # age-inappropriate material to children. To
                    # counterbalance the fact that we're splitting up the
                    # weight this way, we're also going to treat this
                    # classification as evidence _against_ an 'adult'
                    # classification.
                    self.audience_weights[Classifier.AUDIENCE_YOUNG_ADULT] += (weight * 0.6)
                    self.audience_weights[Classifier.AUDIENCE_CHILDREN] += (weight * 0.4)
                    for audience in Classifier.AUDIENCES_ADULT:
                        self.audience_weights[audience] -= weight * 0.5
                else:
                    self.audience_weights[subject.audience] += weight

        if not self.using_staff_target_age:
            if from_staff and subject.type == Subject.AGE_RANGE:
                self.using_staff_target_age = True
                self.target_age_lower_weights = Counter()
                self.target_age_upper_weights = Counter()
            if subject.target_age:
                # Figure out how reliable this classification really is as
                # an indicator of a target age.
                scaled_weight = classification.weight_as_indicator_of_target_age
                target_min = subject.target_age.lower
                target_max = subject.target_age.upper
                if target_min is not None:
                    if not subject.target_age.lower_inc:
                        target_min += 1
                    self.target_age_lower_weights[target_min] += scaled_weight
                if target_max is not None:
                    if not subject.target_age.upper_inc:
                        target_max -= 1
                    self.target_age_upper_weights[target_max] += scaled_weight

        if not self.using_staff_audience and not self.using_staff_target_age:
            if subject.type=='Overdrive' and subject.audience==Classifier.AUDIENCE_CHILDREN:
                if subject.target_age and (
                        subject.target_age.lower or subject.target_age.upper
                ):
                    # This is a juvenile classification like "Picture
                    # Books" which implies a target age.
                    self.overdrive_juvenile_with_target_age = classification
                else:
                    # This is a generic juvenile classification like
                    # "Juvenile Fiction".
                    self.overdrive_juvenile_generic = classification

    def weigh_metadata(self):
        """Modify the weights according to the given Work's metadata.

        Use work metadata to simulate classifications.

        This is basic stuff, like: Harlequin tends to publish
        romances.
        """
        if self.work.title and ('Star Trek:' in self.work.title
            or 'Star Wars:' in self.work.title
            or ('Jedi' in self.work.title
                and self.work.imprint=='Del Rey')
        ):
            self.weigh_genre(Media_Tie_in_SF, 100)

        publisher = self.work.publisher
        imprint = self.work.imprint
        if (imprint in self.nonfiction_imprints
            or publisher in self.nonfiction_publishers):
            self.fiction_weights[False] = 100
        elif (imprint in self.fiction_imprints
              or publisher in self.fiction_publishers):
            self.fiction_weights[True] = 100

        if imprint in self.genre_imprints:
            self.weigh_genre(self.genre_imprints[imprint], 100)
        elif publisher in self.genre_publishers:
            self.weigh_genre(self.genre_publishers[publisher], 100)

        if imprint in self.audience_imprints:
            self.audience_weights[self.audience_imprints[imprint]] += 100
        elif (publisher in self.not_adult_publishers
              or imprint in self.not_adult_imprints):
            for audience in [Classifier.AUDIENCE_ADULT,
                             Classifier.AUDIENCE_ADULTS_ONLY]:
                self.audience_weights[audience] -= 100

    def prepare_to_classify(self):
        """Called the first time classify() is called. Does miscellaneous
        one-time prep work that requires all data to be in place.
        """
        self.weigh_metadata()

        explicitly_indicated_audiences = (
            Classifier.AUDIENCE_CHILDREN,
            Classifier.AUDIENCE_YOUNG_ADULT,
            Classifier.AUDIENCE_ADULTS_ONLY)
        audiences_from_license_source = set(
            [classification.subject.audience
             for classification in self.direct_from_license_source]
        )
        if (self.direct_from_license_source
            and not self.using_staff_audience
            and not any(
                audience in explicitly_indicated_audiences
                for audience in audiences_from_license_source
        )):
            # If this was erotica, or a book for children or young
            # adults, the distributor would have given some indication
            # of that fact. In the absense of any such indication, we
            # can assume very strongly that this is a regular old book
            # for adults.
            #
            # 3M is terrible at distinguishing between childrens'
            # books and YA books, but books for adults can be
            # distinguished by their _lack_ of childrens/YA
            # classifications.
            self.audience_weights[Classifier.AUDIENCE_ADULT] += 500

        if (self.overdrive_juvenile_generic
            and not self.overdrive_juvenile_with_target_age):
            # This book is classified under 'Juvenile Fiction' but not
            # under 'Picture Books' or 'Beginning Readers'. The
            # implicit target age here is 9-12 (the portion of
            # Overdrive's 'juvenile' age range not covered by 'Picture
            # Books' or 'Beginning Readers'.
            weight = self.overdrive_juvenile_generic.weight_as_indicator_of_target_age
            self.target_age_lower_weights[9] += weight
            self.target_age_upper_weights[12] += weight

        self.prepared = True

    def classify(self, default_fiction=None, default_audience=None):
        # Do a little prep work.
        if not self.prepared:
            self.prepare_to_classify()

        if self.debug:
            for c in self.classifications:
                self.log.debug(
                    "%d %r (via %s)", c.weight, c.subject, c.data_source.name
                )

        # Actually figure out the classifications
        fiction = self.fiction(default_fiction=default_fiction)
        genres = self.genres(fiction)
        audience = self.audience(genres, default_audience=default_audience)
        target_age = self.target_age(audience)
        if self.debug:
            self.log.debug("Fiction weights:")
            for k, v in self.fiction_weights.most_common():
                self.log.debug(" %s: %s", v, k)
            self.log.debug("Genre weights:")
            for k, v in self.genre_weights.most_common():
                self.log.debug(" %s: %s", v, k)
            self.log.debug("Audience weights:")
            for k, v in self.audience_weights.most_common():
                self.log.debug(" %s: %s", v, k)
        return genres, fiction, audience, target_age

    def fiction(self, default_fiction=None):
        """Is it more likely this is a fiction or nonfiction book?"""
        if not self.fiction_weights:
            # We have absolutely no idea one way or the other, and it
            # would be irresponsible to guess.
            return default_fiction
        is_fiction = default_fiction
        if self.fiction_weights[True] > self.fiction_weights[False]:
            is_fiction = True
        elif self.fiction_weights[False] > 0:
            is_fiction = False
        return is_fiction

    def audience(self, genres=[], default_audience=None):
        """What's the most likely audience for this book?
        :param default_audience: To avoid embarassing situations we will
        classify works as being intended for adults absent convincing
        evidence to the contrary. In some situations (like the metadata
        wrangler), it's better to state that we have no information, so
        default_audience can be set to None.
        """

        # If we determined that Erotica was a significant enough
        # component of the classification to count as a genre, the
        # audience will always be 'Adults Only', even if the audience
        # weights would indicate something else.
        if Erotica in genres:
            return Classifier.AUDIENCE_ADULTS_ONLY

        w = self.audience_weights
        if not self.audience_weights:
            # We have absolutely no idea, and it would be
            # irresponsible to guess.
            return default_audience

        children_weight = w.get(Classifier.AUDIENCE_CHILDREN, 0)
        ya_weight = w.get(Classifier.AUDIENCE_YOUNG_ADULT, 0)
        adult_weight = w.get(Classifier.AUDIENCE_ADULT, 0)
        adults_only_weight = w.get(Classifier.AUDIENCE_ADULTS_ONLY, 0)

        total_adult_weight = adult_weight + adults_only_weight
        total_weight = sum(w.values())

        audience = default_audience

        # A book will be classified as a young adult or childrens'
        # book when the weight of that audience is more than twice the
        # combined weight of the 'adult' and 'adults only' audiences.
        # If that combined weight is zero, then any amount of evidence
        # is sufficient.
        threshold = total_adult_weight * 2

        # If both the 'children' weight and the 'YA' weight pass the
        # threshold, we go with the one that weighs more.
        # If the 'children' weight passes the threshold on its own
        # we go with 'children'.
        total_juvenile_weight = children_weight + ya_weight
        if children_weight > threshold and children_weight > ya_weight:
            audience = Classifier.AUDIENCE_CHILDREN
        elif ya_weight > threshold:
            audience = Classifier.AUDIENCE_YOUNG_ADULT
        elif total_juvenile_weight > threshold:
            # Neither weight passes the threshold on its own, but
            # combined they do pass the threshold. Go with
            # 'Young Adult' to be safe.
            audience = Classifier.AUDIENCE_YOUNG_ADULT
        elif total_adult_weight > 0:
            audience = Classifier.AUDIENCE_ADULT

        # If the 'adults only' weight is more than 1/4 of the total adult
        # weight, classify as 'adults only' to be safe.
        #
        # TODO: This has not been calibrated.
        if (audience==Classifier.AUDIENCE_ADULT
            and adults_only_weight > total_adult_weight/4):
            audience = Classifier.AUDIENCE_ADULTS_ONLY

        return audience

    @classmethod
    def top_tier_values(self, counter):
        """Given a Counter mapping values to their frequency of occurance,
        return all values that are as common as the most common value.
        """
        top_frequency = None
        top_tier = set()
        for age, freq in counter.most_common():
            if not top_frequency:
                top_frequency = freq
            if freq != top_frequency:
                # We've run out of candidates
                break
            else:
                # This candidate occurs with the maximum frequency.
                top_tier.add(age)
        return top_tier

    def target_age(self, audience):
        """Derive a target age from the gathered data."""
        if audience not in (
                Classifier.AUDIENCE_CHILDREN, Classifier.AUDIENCE_YOUNG_ADULT
        ):
            # This is not a children's or YA book. Assertions about
            # target age are irrelevant and the default value rules.
            return Classifier.default_target_age_for_audience(audience)

        # Only consider the most reliable classifications.

        # Try to reach consensus on the lower and upper bounds of the
        # age range.
        if self.debug:
            if self.target_age_lower_weights:
                self.log.debug("Possible target age minima:")
                for k, v in self.target_age_lower_weights.most_common():
                    self.log.debug(" %s: %s", v, k)
            if self.target_age_upper_weights:
                self.log.debug("Possible target age maxima:")
                for k, v in self.target_age_upper_weights.most_common():
                    self.log.debug(" %s: %s", v, k)

        target_age_min = None
        target_age_max = None
        if self.target_age_lower_weights:
            # Find the youngest age in the top tier of values.
            candidates = self.top_tier_values(self.target_age_lower_weights)
            target_age_min = min(candidates)

        if self.target_age_upper_weights:
            # Find the oldest age in the top tier of values.
            candidates = self.top_tier_values(self.target_age_upper_weights)
            target_age_max = max(candidates)

        if not target_age_min and not target_age_max:
            # We found no opinions about target age. Use the default.
            return Classifier.default_target_age_for_audience(audience)

        if target_age_min is None:
            target_age_min = target_age_max

        if target_age_max is None:
            target_age_max = target_age_min

        # Err on the side of setting the minimum age too high.
        if target_age_min > target_age_max:
            target_age_max = target_age_min
        return Classifier.range_tuple(target_age_min, target_age_max)

    def genres(self, fiction, cutoff=0.15):
        """Consolidate genres and apply a low-pass filter."""
        # Remove any genres whose fiction status is inconsistent with the
        # (independently determined) fiction status of the book.
        #
        # It doesn't matter if a book is classified as 'science
        # fiction' 100 times; if we know it's nonfiction, it can't be
        # science fiction. (It's probably a history of science fiction
        # or something.)
        genres = dict(self.genre_weights)
        if not genres:
            # We have absolutely no idea, and it would be
            # irresponsible to guess.
            return {}

        for genre in list(genres.keys()):
            # If we have a fiction determination, that lets us eliminate
            # possible genres that conflict with that determination.
            #
            # TODO: If we don't have a fiction determination, the
            # genres we end up with may help us make one.
            if fiction is not None and (genre.default_fiction != fiction):
                del genres[genre]

        # Consolidate parent genres into their heaviest subgenre.
        genres = self.consolidate_genre_weights(genres)
        total_weight = float(sum(genres.values()))

        # Strip out the stragglers.
        for g, score in list(genres.items()):
            affinity = score / total_weight
            if affinity < cutoff:
                total_weight -= score
                del genres[g]
        return genres

    def weigh_genre(self, genre_data, weight):
        """A helper method that ensure we always use database Genre
        objects, not GenreData objects, when weighting genres.
        """
        try:
            from ..model import Genre
        except ValueError:
            from model import Genre
        genre, ignore = Genre.lookup(self._db, genre_data.name)
        self.genre_weights[genre] += weight

    @classmethod
    def consolidate_genre_weights(
            cls, weights, subgenre_swallows_parent_at=0.03
    ):
        """If a genre and its subgenres both show up, examine the subgenre
        with the highest weight. If its weight exceeds a certain
        proportion of the weight of the parent genre, assign the
        parent's weight to the subgenre and remove the parent.
        """
        #print "Before consolidation:"
        #for genre, weight in weights.items():
        #    print "", genre, weight

        # Convert Genre objects to GenreData.
        consolidated = Counter()
        for genre, weight in weights.items():
            if not isinstance(genre, GenreData):
                genre = genres[genre.name]
            consolidated[genre] += weight

        heaviest_child = dict()
        for genre, weight in consolidated.items():
            for parent in genre.parents:
                if parent in consolidated:
                    if ((not parent in heaviest_child)
                        or weight > heaviest_child[parent][1]):
                        heaviest_child[parent] = (genre, weight)
        #print "Heaviest child:"
        #for parent, (genre, weight) in heaviest_child.items():
        #    print "", parent, genre, weight
        made_it = False
        while not made_it:
            for parent, (child, weight) in sorted(list(heaviest_child.items())):
                parent_weight = consolidated.get(parent, 0)
                if weight > (subgenre_swallows_parent_at * parent_weight):
                    consolidated[child] += parent_weight
                    del consolidated[parent]
                    changed = False
                    for parent in parent.parents:
                        if parent in heaviest_child:
                            heaviest_child[parent] = (child, consolidated[child])
                            changed = True
                    if changed:
                        # We changed the dict, so we need to restart
                        # the iteration.
                        break
            # We made it all the way through the dict without changing it.
            made_it = True
        #print "Final heaviest child:"
        #for parent, (genre, weight) in heaviest_child.items():
        #    print "", parent, genre, weight
        #print "After consolidation:"
        #for genre, weight in consolidated.items():
        #    print "", genre, weight
        return consolidated

<<<<<<< HEAD
class SimplifiedGenreClassifier(Classifier):

    NONE = NO_VALUE

    @classmethod
    def scrub_identifier(cls, identifier):
        # If the identifier is a URI identifying a Simplified genre,
        # strip off the first part of the URI to get the genre name.
        if not identifier:
            return identifier
        if identifier.startswith(cls.SIMPLIFIED_GENRE):
            identifier = identifier[len(cls.SIMPLIFIED_GENRE):]
            identifier = urllib.unquote(identifier)
        return Lowercased(identifier)

    @classmethod
    def genre(cls, identifier, name, fiction=None, audience=None):
        if fiction == True:
            all_genres = fiction_genres
        elif fiction == False:
            all_genres = nonfiction_genres
        else:
            all_genres = fiction_genres + nonfiction_genres
        return cls._genre_by_name(identifier.original, all_genres)

    @classmethod
    def is_fiction(cls, identifier, name):
        if not globals()["genres"].get(identifier.original):
            return None
        return globals()["genres"][identifier.original].is_fiction

    @classmethod
    def _genre_by_name(cls, name, genres):
        for genre in genres:
            if genre == name:
                return globals()["genres"][name]
            elif isinstance(genre, dict):
                if name == genre["name"] or name in genre.get("subgenres", []):
                    return globals()["genres"][name]
        return None


class SimplifiedFictionClassifier(Classifier):

    @classmethod
    def scrub_identifier(cls, identifier):
        # If the identifier is a URI identifying a Simplified genre,
        # strip off the first part of the URI to get the genre name.
        if not identifier:
            return identifier
        if identifier.startswith(cls.SIMPLIFIED_FICTION_STATUS):
            identifier = identifier[len(cls.SIMPLIFIED_FICTION_STATUS):]
            identifier = urllib.unquote(identifier)
        return Lowercased(identifier)

    @classmethod
    def is_fiction(cls, identifier, name):
        if identifier == "fiction":
            return True
        elif identifier == "nonfiction":
            return False
        else:
            return None

=======
class BICClassifier(Classifier):
    # These prefixes came from from http://editeur.dyndns.org/bic_categories

    LEVEL_1_PREFIXES = {
        Art_Design: 'A',
        Biography_Memoir: 'B',
        Foreign_Language_Study: 'C',
        Literary_Criticism: 'D',
        Reference_Study_Aids: 'G',
        Social_Sciences: 'J',
        Personal_Finance_Business: 'K',
        Law: 'L',
        Medical: 'M',
        Science_Technology: 'P',
        Technology: 'T',
        Computers: 'U',
    }

    LEVEL_2_PREFIXES = {
        Art_History: 'AC',
        Photography: 'AJ',
        Design: 'AK',
        Architecture: 'AM',
        Film_TV: 'AP',
        Performing_Arts: 'AS',
        Music: 'AV',
        Poetry: 'DC',
        Drama: 'DD',
        Classics: 'FC',
        Mystery: 'FF',
        Suspense_Thriller: 'FH',
        Adventure: 'FJ',
        Horror: 'FK',
        Science_Fiction: 'FL',
        Fantasy: 'FM',
        Erotica: 'FP',
        Romance: 'FR',
        Historical_Fiction: 'FV',
        Religious_Fiction: 'FW',
        Comics_Graphic_Novels: 'FX',
        History: 'HB',
        Philosophy: 'HP',
        Religion_Spirituality: 'HR',
        Psychology: 'JM',
        Education: 'JN',
        Political_Science: 'JP',
        Economics: 'KC',
        Business: 'KJ',
        Mathematics: 'PB',
        Science: 'PD',
        Self_Help: 'VS',
        Body_Mind_Spirit: 'VX',
        Food_Health: 'WB',
        Antiques_Collectibles: 'WC',
        Crafts_Hobbies: 'WF',
        Humorous_Nonfiction: 'WH',
        House_Home: 'WK',
        Gardening: 'WM',
        Nature: 'WN',
        Sports: 'WS',
        Travel: 'WT',
    }

    LEVEL_3_PREFIXES = {
        Historical_Mystery: 'FFH',
        Espionage: 'FHD',
        Westerns: 'FJW',
        Space_Opera: 'FLS',
        Historical_Romance: 'FRH',
        Short_Stories: 'FYB',
        World_History: 'HBG',
        Military_History: 'HBW',
        Christianity: 'HRC',
        Buddhism: 'HRE',
        Hinduism: 'HRG',
        Islam: 'HRH',
        Judaism: 'HRJ',
        Fashion: 'WJF',
        Poetry: 'YDP',
        Adventure: 'YFC',
        Horror: 'YFD',
        Science_Fiction: 'YFG',
        Fantasy: 'YFH',
        Romance: 'YFM',
        Humorous_Fiction: 'YFQ',
        Historical_Fiction: 'YFT',
        Comics_Graphic_Novels: 'YFW',
        Art: 'YNA',
        Music: 'YNC',
        Performing_Arts: 'YND',
        Film_TV: 'YNF',
        History: 'YNH',
        Nature: 'YNN',
        Religion_Spirituality: 'YNR',
        Science_Technology: 'YNT',
        Humorous_Nonfiction: 'YNU',
        Sports: 'YNW',
    }

    LEVEL_4_PREFIXES = {
        European_History: 'HBJD',
        Asian_History: 'HBJF',
        African_History: 'HBJH',
        Ancient_History: 'HBLA',
        Modern_History: 'HBLL',
        Drama: 'YNDS',
        Comics_Graphic_Novels: 'YNUC',
    }

    PREFIX_LISTS = [LEVEL_4_PREFIXES, LEVEL_3_PREFIXES, LEVEL_2_PREFIXES, LEVEL_1_PREFIXES]

    @classmethod
    def is_fiction(cls, identifier, name):
        if identifier.startswith('f') or identifier.startswith('yf'):
            return True
        return False

    @classmethod
    def audience(cls, identifier, name):
        # BIC doesn't distinguish children's and YA.
        # Classify it as YA to be safe.
        if identifier.startswith("y"):
            return cls.AUDIENCE_YOUNG_ADULT
        return cls.AUDIENCE_ADULT

    @classmethod
    def genre(cls, identifier, name, fiction=None, audience=None):
        for prefixes in cls.PREFIX_LISTS:
            for l, v in prefixes.items():
                if identifier.startswith(v.lower()):
                    return l
        return None
>>>>>>> 708b6e68

# Make a dictionary of classification schemes to classifiers.
Classifier.classifiers[Classifier.DDC] = DeweyDecimalClassifier
Classifier.classifiers[Classifier.LCC] = LCCClassifier
Classifier.classifiers[Classifier.FAST] = FASTClassifier
Classifier.classifiers[Classifier.LCSH] = LCSHClassifier
Classifier.classifiers[Classifier.TAG] = TAGClassifier
<<<<<<< HEAD
Classifier.classifiers[Classifier.AGE_RANGE] = AgeClassifier
Classifier.classifiers[Classifier.GRADE_LEVEL] = GradeLevelClassifier
=======
Classifier.classifiers[Classifier.BIC] = BICClassifier
>>>>>>> 708b6e68
Classifier.classifiers[Classifier.FREEFORM_AUDIENCE] = FreeformAudienceClassifier
Classifier.classifiers[Classifier.GUTENBERG_BOOKSHELF] = GutenbergBookshelfClassifier
Classifier.classifiers[Classifier.AXIS_360_AUDIENCE] = AgeOrGradeClassifier

# Finally, import classifiers described in submodules.
from age import (
    GradeLevelClassifier,
    InterestLevelClassifier,
    AgeClassifier,
)
from bisac import BISACClassifier
from rbdigital import (
    RBDigitalAudienceClassifier,
    RBDigitalSubjectClassifier,
)
<<<<<<< HEAD
from bic import BICClassifier
=======
from simplified import (
    SimplifiedFictionClassifier,
    SimplifiedGenreClassifier,
)
>>>>>>> 708b6e68
from overdrive import OverdriveClassifier<|MERGE_RESOLUTION|>--- conflicted
+++ resolved
@@ -3374,218 +3374,12 @@
         #    print "", genre, weight
         return consolidated
 
-<<<<<<< HEAD
-class SimplifiedGenreClassifier(Classifier):
-
-    NONE = NO_VALUE
-
-    @classmethod
-    def scrub_identifier(cls, identifier):
-        # If the identifier is a URI identifying a Simplified genre,
-        # strip off the first part of the URI to get the genre name.
-        if not identifier:
-            return identifier
-        if identifier.startswith(cls.SIMPLIFIED_GENRE):
-            identifier = identifier[len(cls.SIMPLIFIED_GENRE):]
-            identifier = urllib.unquote(identifier)
-        return Lowercased(identifier)
-
-    @classmethod
-    def genre(cls, identifier, name, fiction=None, audience=None):
-        if fiction == True:
-            all_genres = fiction_genres
-        elif fiction == False:
-            all_genres = nonfiction_genres
-        else:
-            all_genres = fiction_genres + nonfiction_genres
-        return cls._genre_by_name(identifier.original, all_genres)
-
-    @classmethod
-    def is_fiction(cls, identifier, name):
-        if not globals()["genres"].get(identifier.original):
-            return None
-        return globals()["genres"][identifier.original].is_fiction
-
-    @classmethod
-    def _genre_by_name(cls, name, genres):
-        for genre in genres:
-            if genre == name:
-                return globals()["genres"][name]
-            elif isinstance(genre, dict):
-                if name == genre["name"] or name in genre.get("subgenres", []):
-                    return globals()["genres"][name]
-        return None
-
-
-class SimplifiedFictionClassifier(Classifier):
-
-    @classmethod
-    def scrub_identifier(cls, identifier):
-        # If the identifier is a URI identifying a Simplified genre,
-        # strip off the first part of the URI to get the genre name.
-        if not identifier:
-            return identifier
-        if identifier.startswith(cls.SIMPLIFIED_FICTION_STATUS):
-            identifier = identifier[len(cls.SIMPLIFIED_FICTION_STATUS):]
-            identifier = urllib.unquote(identifier)
-        return Lowercased(identifier)
-
-    @classmethod
-    def is_fiction(cls, identifier, name):
-        if identifier == "fiction":
-            return True
-        elif identifier == "nonfiction":
-            return False
-        else:
-            return None
-
-=======
-class BICClassifier(Classifier):
-    # These prefixes came from from http://editeur.dyndns.org/bic_categories
-
-    LEVEL_1_PREFIXES = {
-        Art_Design: 'A',
-        Biography_Memoir: 'B',
-        Foreign_Language_Study: 'C',
-        Literary_Criticism: 'D',
-        Reference_Study_Aids: 'G',
-        Social_Sciences: 'J',
-        Personal_Finance_Business: 'K',
-        Law: 'L',
-        Medical: 'M',
-        Science_Technology: 'P',
-        Technology: 'T',
-        Computers: 'U',
-    }
-
-    LEVEL_2_PREFIXES = {
-        Art_History: 'AC',
-        Photography: 'AJ',
-        Design: 'AK',
-        Architecture: 'AM',
-        Film_TV: 'AP',
-        Performing_Arts: 'AS',
-        Music: 'AV',
-        Poetry: 'DC',
-        Drama: 'DD',
-        Classics: 'FC',
-        Mystery: 'FF',
-        Suspense_Thriller: 'FH',
-        Adventure: 'FJ',
-        Horror: 'FK',
-        Science_Fiction: 'FL',
-        Fantasy: 'FM',
-        Erotica: 'FP',
-        Romance: 'FR',
-        Historical_Fiction: 'FV',
-        Religious_Fiction: 'FW',
-        Comics_Graphic_Novels: 'FX',
-        History: 'HB',
-        Philosophy: 'HP',
-        Religion_Spirituality: 'HR',
-        Psychology: 'JM',
-        Education: 'JN',
-        Political_Science: 'JP',
-        Economics: 'KC',
-        Business: 'KJ',
-        Mathematics: 'PB',
-        Science: 'PD',
-        Self_Help: 'VS',
-        Body_Mind_Spirit: 'VX',
-        Food_Health: 'WB',
-        Antiques_Collectibles: 'WC',
-        Crafts_Hobbies: 'WF',
-        Humorous_Nonfiction: 'WH',
-        House_Home: 'WK',
-        Gardening: 'WM',
-        Nature: 'WN',
-        Sports: 'WS',
-        Travel: 'WT',
-    }
-
-    LEVEL_3_PREFIXES = {
-        Historical_Mystery: 'FFH',
-        Espionage: 'FHD',
-        Westerns: 'FJW',
-        Space_Opera: 'FLS',
-        Historical_Romance: 'FRH',
-        Short_Stories: 'FYB',
-        World_History: 'HBG',
-        Military_History: 'HBW',
-        Christianity: 'HRC',
-        Buddhism: 'HRE',
-        Hinduism: 'HRG',
-        Islam: 'HRH',
-        Judaism: 'HRJ',
-        Fashion: 'WJF',
-        Poetry: 'YDP',
-        Adventure: 'YFC',
-        Horror: 'YFD',
-        Science_Fiction: 'YFG',
-        Fantasy: 'YFH',
-        Romance: 'YFM',
-        Humorous_Fiction: 'YFQ',
-        Historical_Fiction: 'YFT',
-        Comics_Graphic_Novels: 'YFW',
-        Art: 'YNA',
-        Music: 'YNC',
-        Performing_Arts: 'YND',
-        Film_TV: 'YNF',
-        History: 'YNH',
-        Nature: 'YNN',
-        Religion_Spirituality: 'YNR',
-        Science_Technology: 'YNT',
-        Humorous_Nonfiction: 'YNU',
-        Sports: 'YNW',
-    }
-
-    LEVEL_4_PREFIXES = {
-        European_History: 'HBJD',
-        Asian_History: 'HBJF',
-        African_History: 'HBJH',
-        Ancient_History: 'HBLA',
-        Modern_History: 'HBLL',
-        Drama: 'YNDS',
-        Comics_Graphic_Novels: 'YNUC',
-    }
-
-    PREFIX_LISTS = [LEVEL_4_PREFIXES, LEVEL_3_PREFIXES, LEVEL_2_PREFIXES, LEVEL_1_PREFIXES]
-
-    @classmethod
-    def is_fiction(cls, identifier, name):
-        if identifier.startswith('f') or identifier.startswith('yf'):
-            return True
-        return False
-
-    @classmethod
-    def audience(cls, identifier, name):
-        # BIC doesn't distinguish children's and YA.
-        # Classify it as YA to be safe.
-        if identifier.startswith("y"):
-            return cls.AUDIENCE_YOUNG_ADULT
-        return cls.AUDIENCE_ADULT
-
-    @classmethod
-    def genre(cls, identifier, name, fiction=None, audience=None):
-        for prefixes in cls.PREFIX_LISTS:
-            for l, v in prefixes.items():
-                if identifier.startswith(v.lower()):
-                    return l
-        return None
->>>>>>> 708b6e68
-
 # Make a dictionary of classification schemes to classifiers.
 Classifier.classifiers[Classifier.DDC] = DeweyDecimalClassifier
 Classifier.classifiers[Classifier.LCC] = LCCClassifier
 Classifier.classifiers[Classifier.FAST] = FASTClassifier
 Classifier.classifiers[Classifier.LCSH] = LCSHClassifier
 Classifier.classifiers[Classifier.TAG] = TAGClassifier
-<<<<<<< HEAD
-Classifier.classifiers[Classifier.AGE_RANGE] = AgeClassifier
-Classifier.classifiers[Classifier.GRADE_LEVEL] = GradeLevelClassifier
-=======
-Classifier.classifiers[Classifier.BIC] = BICClassifier
->>>>>>> 708b6e68
 Classifier.classifiers[Classifier.FREEFORM_AUDIENCE] = FreeformAudienceClassifier
 Classifier.classifiers[Classifier.GUTENBERG_BOOKSHELF] = GutenbergBookshelfClassifier
 Classifier.classifiers[Classifier.AXIS_360_AUDIENCE] = AgeOrGradeClassifier
@@ -3601,12 +3395,9 @@
     RBDigitalAudienceClassifier,
     RBDigitalSubjectClassifier,
 )
-<<<<<<< HEAD
 from bic import BICClassifier
-=======
 from simplified import (
     SimplifiedFictionClassifier,
     SimplifiedGenreClassifier,
 )
->>>>>>> 708b6e68
 from overdrive import OverdriveClassifier