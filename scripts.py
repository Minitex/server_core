--- conflicted
+++ resolved
@@ -312,11 +312,7 @@
         lp = edition.license_pool
         print " Metadata URL: http://metadata.alpha.librarysimplified.org/lookup?urn=%s" % edition.primary_identifier.urn
         seen = set()
-<<<<<<< HEAD
         cls.explain_identifier(edition.primary_identifier, True, seen, 1, 0)
-=======
-        self.explain_identifier(self.primary_identifier, True, seen, 1, 0)
->>>>>>> 9d0e4fb1
         if lp:
             cls.explain_license_pool(lp)
         else:
@@ -334,12 +330,8 @@
              print "After recalculating presentation:"
              cls.explain_work(work)
 
-<<<<<<< HEAD
     @classmethod
     def explain_identifier(cls, identifier, primary, seen, strength, level):
-=======
-    def explain_identifier(self, identifier, primary, seen, strength, level):
->>>>>>> 9d0e4fb1
         indent = "  " * level
         if primary:
             ident = "Primary identifier"
@@ -365,28 +357,15 @@
             #)
         seen.add(identifier)
         for equivalency in identifier.equivalencies:
-<<<<<<< HEAD
             if equivalency.id in seen:
                 continue
             seen.add(equivalency.id)
             output = equivalency.output
-            if output.identifier == '38466680':
-                print "!!!UH_OH!!!"
-            #    set_trace()
             cls.explain_identifier(output, False, seen,
                                     equivalency.strength, level+1)
 
     @classmethod
     def explain_license_pool(cls, pool):
-=======
-            output = equivalency.output
-            if output not in seen:
-                self.explain_identifier(equivalency.output, False, seen,
-                                        equivalency.strength, level+1)
-        seen.add(self)
-
-    def explain_license_pool(self, pool):
->>>>>>> 9d0e4fb1
         print "Licensepool info:"
         print " Delivery mechanisms:"
         if pool.delivery_mechanisms:
