from nose.tools import (
    eq_, 
    set_trace,
    assert_raises,
    assert_raises_regexp,
)
import datetime

from . import DatabaseTest

from testing import (
    AlwaysSuccessfulCoverageProvider,
    NeverSuccessfulCoverageProvider,
    BrokenCoverageProvider,
)

from model import (
    CachedFeed,
    Collection,
    CollectionMissing,
    Credential,
    DataSource,
    ExternalIntegration,
    Identifier,
    Subject,
    Timestamp,
    Work,
    WorkCoverageRecord,
)

from monitor import (
    CachedFeedReaper,
    CollectionMonitor,
    CoverageProvidersFailed,
    CredentialReaper,
    CustomListEntrySweepMonitor,
    CustomListEntryWorkUpdateMonitor,
    EditionSweepMonitor,
    IdentifierSweepMonitor,
    MakePresentationReadyMonitor,
    Monitor,
    NotPresentationReadyWorkSweepMonitor,
    OPDSEntryCacheMonitor,
    PermanentWorkIDRefreshMonitor,
    PresentationReadyWorkSweepMonitor,
<<<<<<< HEAD
=======
    ReaperMonitor,
    SubjectAssignmentMonitor,
>>>>>>> 3e738087
    SubjectSweepMonitor,
    SweepMonitor,
    WorkRandomnessUpdateMonitor,
    WorkSweepMonitor,
)

class MockMonitor(Monitor):

    SERVICE_NAME = "Dummy monitor for test"
    
    def __init__(self, _db, collection=None):
        super(MockMonitor, self).__init__(_db, collection)
        self.run_records = []
        self.cleanup_records = []

    def run_once(self, start, cutoff):
        self.original_timestamp = start
        self.run_records.append(True)

    def cleanup(self):
        self.cleanup_records.append(True)


class TestMonitor(DatabaseTest):

    def test_must_define_service_name(self):

        class NoServiceName(MockMonitor):
            SERVICE_NAME = None

        assert_raises_regexp(
            ValueError,
            "NoServiceName must define SERVICE_NAME.",
            NoServiceName,
            self._db
        )

    def test_collection(self):
        monitor = MockMonitor(self._db, self._default_collection)
        eq_(self._default_collection, monitor.collection)
        monitor.collection_id = None
        eq_(None, monitor.collection)
        
    def test_monitor_lifecycle(self):
        monitor = MockMonitor(self._db, self._default_collection)
        
        # There is no timestamp for this monitor.
        eq_([], self._db.query(Timestamp).filter(
            Timestamp.service==monitor.service_name).all())

        # Run the monitor.
        monitor.run()

        # The monitor ran once and then stopped.
        eq_([True], monitor.run_records)

        # cleanup() was called once.
        eq_([True], monitor.cleanup_records)

        # A timestamp was put into the database when we ran the
        # monitor.
        timestamp = self._db.query(Timestamp).filter(
            Timestamp.service==monitor.service_name).one()

        # The current value of the timestamp later than the
        # original value, because it was updated after run_once() was
        # called.
        assert timestamp.timestamp > monitor.original_timestamp

    def test_initial_timestamp(self):
        class NeverRunMonitor(MockMonitor):
            SERVICE_NAME = "Never run"
            DEFAULT_START_TIME = MockMonitor.NEVER

        # The Timestamp object is created, but its .timestamp is None.
        m = NeverRunMonitor(self._db, self._default_collection)
        eq_(None, m.timestamp().timestamp)

        class RunLongAgoMonitor(MockMonitor):
            SERVICE_NAME = "Run long ago"
            DEFAULT_START_TIME = MockMonitor.ONE_YEAR_AGO
        # The Timestamp object is created, and its .timestamp is long ago.
        m = RunLongAgoMonitor(self._db, self._default_collection)
        timestamp = m.timestamp().timestamp
        now = datetime.datetime.utcnow()
        assert timestamp < now
        
    def test_same_monitor_different_collections(self):
        """A single Monitor has different Timestamps when run against
        different Collections.
        """
        c1 = self._collection()
        c2 = self._collection()
        m1 = MockMonitor(self._db, c1)
        m2 = MockMonitor(self._db, c2)

        # The two Monitors have the same service name but are operating
        # on different Collections.
        eq_(m1.service_name, m2.service_name)
        eq_(c1, m1.collection)
        eq_(c2, m2.collection)
        
        eq_([], c1.timestamps)
        eq_([], c2.timestamps)
        
        # Run the first Monitor.
        m1.run()
        [t1] = c1.timestamps
        eq_(m1.service_name, t1.service)
        eq_(m1.collection, t1.collection)
        old_m1_timestamp = m1.timestamp

        # Running the first Monitor did not create a timestamp for the
        # second Monitor.
        eq_([], c2.timestamps)
        
        # Run the second monitor.
        m2.run()

        # The timestamp for the first monitor was not updated when
        # we ran the second monitor.
        eq_(old_m1_timestamp, m1.timestamp)

        # But the second Monitor now has its own timestamp.
        [t2] = c2.timestamps
        assert t2.timestamp > t1.timestamp


class TestCollectionMonitor(DatabaseTest):
    """Test the special features of CollectionMonitor."""

    def test_protocol_enforcement(self):
        """A CollectionMonitor can require that it be instantiated
        with a Collection that implements a certain protocol.
        """
        class NoProtocolMonitor(CollectionMonitor):
            SERVICE_NAME = "Test Monitor 1"
            PROTOCOL = None

        class OverdriveMonitor(CollectionMonitor):
            SERVICE_NAME = "Test Monitor 2"
            PROTOCOL = ExternalIntegration.OVERDRIVE

        # Two collections.
        c1 = self._collection(protocol=ExternalIntegration.OVERDRIVE)
        c2 = self._collection(protocol=ExternalIntegration.BIBLIOTHECA)

        # The NoProtocolMonitor can be instantiated with either one,
        # or with no Collection at all.
        NoProtocolMonitor(self._db, c1)
        NoProtocolMonitor(self._db, c2)
        NoProtocolMonitor(self._db, None)

        # The OverdriveMonitor can only be instantiated with the first one.
        OverdriveMonitor(self._db, c1)
        assert_raises_regexp(
            ValueError,
            "Collection protocol \(Bibliotheca\) does not match Monitor protocol \(Overdrive\)",
            OverdriveMonitor, self._db, c2
        )
        assert_raises(
            CollectionMissing,
            OverdriveMonitor, self._db, None
        )
        
    def test_all(self):
        """Test that we can create a list of Monitors using all()."""
        class OPDSCollectionMonitor(CollectionMonitor):
            SERVICE_NAME = "Test Monitor"
            PROTOCOL = ExternalIntegration.OPDS_IMPORT
        
        # Here we have three OPDS import Collections...
        o1 = self._collection()
        o2 = self._collection()
        o3 = self._collection()

        # ...and a Bibliotheca collection.
        b1 = self._collection(protocol=ExternalIntegration.BIBLIOTHECA)

        # o1 just had its Monitor run.
        Timestamp.stamp(self._db, OPDSCollectionMonitor.SERVICE_NAME, o1)

        # o2 and b1 have never had their Monitor run, but o2 has had some other Monitor run.
        Timestamp.stamp(self._db, "A Different Service", o2)

        # o3 had its Monitor run an hour ago.
        now = datetime.datetime.utcnow()
        an_hour_ago = now - datetime.timedelta(seconds=3600)
        Timestamp.stamp(self._db, OPDSCollectionMonitor.SERVICE_NAME,
                        o3, an_hour_ago)

        monitors = list(OPDSCollectionMonitor.all(self._db))

        # Three OPDSCollectionMonitors were returned, one for each
        # appropriate collection. The monitor that needs to be run the
        # worst was returned first in the list. The monitor that was
        # run most recently is returned last. There is no
        # OPDSCollectionMonitor for the Bibliotheca collection.
        eq_([o2, o3, o1], [x.collection for x in monitors])


class MockSweepMonitor(SweepMonitor):
    """A SweepMonitor that does nothing."""
    MODEL_CLASS = Identifier
    SERVICE_NAME = "Sweep Monitor"
    DEFAULT_BATCH_SIZE = 2
    
    def __init__(self, _db, **kwargs):
        super(MockSweepMonitor, self).__init__(_db, **kwargs)
        self.cleanup_called = []
        self.batches = []
        self.processed = []
    
    def scope_to_collection(self, qu, collection):
        return qu

    def process_batch(self, batch):
        self.batches.append(batch)
        return super(MockSweepMonitor, self).process_batch(batch)
            
    def process_item(self, item):
        self.processed.append(item)

    def cleanup(self):
        self.cleanup_called.append(True)


class TestSweepMonitor(DatabaseTest):

    def setup(self):
        super(TestSweepMonitor, self).setup()
        self.monitor = MockSweepMonitor(self._db)

    def test_model_class_is_required(self):
        class NoModelClass(SweepMonitor):
            MODEL_CLASS = None
        assert_raises_regexp(
            ValueError,
            "NoModelClass must define MODEL_CLASS",
            NoModelClass, self._db
        )

    def test_batch_size(self):
        eq_(MockSweepMonitor.DEFAULT_BATCH_SIZE, self.monitor.batch_size)
        
        monitor = MockSweepMonitor(self._db, batch_size=29)
        eq_(29, monitor.batch_size)

        # If you pass in an invalid value you get the default.
        monitor = MockSweepMonitor(self._db, batch_size=-1)
        eq_(MockSweepMonitor.DEFAULT_BATCH_SIZE, monitor.batch_size)

    def test_run_sweeps_entire_table(self):
        # Three Identifiers -- the batch size is 2.
        i1, i2, i3 = [self._identifier() for i in range(3)]
        eq_(2, self.monitor.batch_size)
        
        # Run the monitor.
        self.monitor.run()

        # All three Identifiers, and no other items, were processed.
        eq_([i1, i2, i3], self.monitor.processed)

        # We ran process_batch() three times: once starting at zero,
        # once starting at the ID that ended the first batch, and
        # again starting at the ID that ended the second batch.
        eq_([0, i2.id, i3.id], self.monitor.batches)

        # The cleanup method was called once.
        eq_([True], self.monitor.cleanup_called)

    def test_run_starts_at_previous_counter(self):
        # Two Identifiers.
        i1, i2 = [self._identifier() for i in range(2)]
        
        # The monitor was just run, but it was not able to proceed past
        # i1.
        timestamp = Timestamp.stamp(
            self._db, self.monitor.service_name, self.monitor.collection
        )
        timestamp.counter = i1.id
        
        # Run the monitor.
        self.monitor.run()

        # The last item in the table was processed. i1 was not
        # processed, because it was processed in a previous run.
        eq_([i2], self.monitor.processed)

        # The monitor's counter has been reset.
        eq_(0, timestamp.counter)

    def test_exception_interrupts_run(self):

        # Four Identifiers.
        i1, i2, i3, i4 = [self._identifier() for i in range(4)]

        # This monitor will never be able to process the fourth one.
        class IHateI4(MockSweepMonitor):
            def process_item(self, item):
                if item is i4:
                    raise Exception("HOW DARE YOU")
                super(IHateI4, self).process_item(item)

        monitor = IHateI4(self._db)
        monitor.run()

        # The monitor's counter was updated to the ID of the final
        # item in the last batch it was able to process. In this case,
        # this is I2.
        timestamp = monitor.timestamp()
        eq_(i2.id, timestamp.counter)

        # I3 was processed, but the batch did not complete, so any
        # changes wouldn't have been written to the database.
        eq_([i1, i2, i3], monitor.processed)
                
        # Running the monitor again will process I3 again, but the same error
        # will happen on i4 and the counter will not be updated.
        monitor.run()
        eq_([i1, i2, i3, i3], monitor.processed)
        eq_(i2.id, timestamp.counter)

        # cleanup() is only called when the sweep completes successfully.
        eq_([], monitor.cleanup_called)


class TestIdentifierSweepMonitor(DatabaseTest):

    def test_scope_to_collection(self):
        # Two Collections, each with a LicensePool.
        c1 = self._collection()
        c2 = self._collection()
        e1, p1 = self._edition(with_license_pool=True, collection=c1)
        e2, p2 = self._edition(with_license_pool=True, collection=c2)

        # A Random Identifier not associated with any Collection.
        i3 = self._identifier()

        class Mock(IdentifierSweepMonitor):
            SERVICE_NAME = "Mock"

        # With a Collection, we only process items that are licensed through
        # that collection.
        monitor = Mock(self._db, c1)
        eq_([p1.identifier], monitor.item_query().all())
            
        # With no Collection, we process all items.
        monitor = Mock(self._db, None)
        eq_([p1.identifier, p2.identifier, i3], monitor.item_query().all())


class TestSubjectSweepMonitor(DatabaseTest):
    
    def test_item_query(self):

        class Mock(SubjectSweepMonitor):
            SERVICE_NAME = "Mock"
        
        s1, ignore = Subject.lookup(self._db, Subject.DDC, "100", None)
        s2, ignore = Subject.lookup(
            self._db, Subject.TAG, None, "100 Years of Solitude"
        )

        # By default, SubjectSweepMonitor handles every Subject
        # in the database.
        everything = Mock(self._db)
        eq_([s1, s2], everything.item_query().all())

        # But you can tell SubjectSweepMonitor to handle only Subjects
        # of a certain type.
        dewey_monitor = Mock(self._db, subject_type=Subject.DDC)
        eq_([s1], dewey_monitor.item_query().all())

        # You can also SubjectSweepMonitor to handle only Subjects
        # whose names or identifiers match a certain string.
        one_hundred_monitor = Mock(self._db, filter_string="100")
        eq_([s1, s2], one_hundred_monitor.item_query().all())

        specific_tag_monitor = Mock(
            self._db, subject_type=Subject.TAG, filter_string="Years"
        )
        eq_([s2], specific_tag_monitor.item_query().all())


class TestCustomListEntrySweepMonitor(DatabaseTest):

    def test_item_query(self):
        class Mock(CustomListEntrySweepMonitor):
            SERVICE_NAME = "Mock"

        # Three CustomLists, each containing one book.
        list1, [edition1] = self._customlist(num_entries=1)
        list2, [edition2] = self._customlist(num_entries=1)
        list3, [edition3] = self._customlist(num_entries=1)

        [entry1] = list1.entries
        [entry2] = list2.entries
        [entry3] = list3.entries
        
        # Two Collections, each with one book from one of the lists.
        c1 = self._collection()
        c1.licensepools.extend(edition1.license_pools)
        
        c2 = self._collection()
        c2.licensepools.extend(edition2.license_pools)

        # If we don't pass in a Collection to
        # CustomListEntrySweepMonitor, we get all three
        # CustomListEntries, in their order of creation.
        monitor = Mock(self._db)
        eq_([entry1, entry2, entry3], monitor.item_query().all())

        # If we pass in a Collection to CustomListEntrySweepMonitor,
        # we get only the CustomListEntry whose work is licensed
        # to that collection.
        monitor = Mock(self._db, collection=c2)
        eq_([entry2], monitor.item_query().all())


class TestEditionSweepMonitor(DatabaseTest):

    def test_item_query(self):
        class Mock(EditionSweepMonitor):
            SERVICE_NAME = "Mock"

        # Three Editions, two of which have LicensePools.
        e1, p1 = self._edition(with_license_pool=True)
        e2, p2 = self._edition(with_license_pool=True)
        e3 = self._edition(with_license_pool=False)

        # Two Collections, each with one book.
        c1 = self._collection()
        c1.licensepools.extend(e1.license_pools)
        
        c2 = self._collection()
        c2.licensepools.extend(e2.license_pools)
        
        # If we don't pass in a Collection to EditionSweepMonitor, we
        # get all three Editions, in their order of creation.
        monitor = Mock(self._db)
        eq_([e1, e2, e3], monitor.item_query().all())

        # If we pass in a Collection to EditionSweepMonitor, we get
        # only the Edition whose work is licensed to that collection.
        monitor = Mock(self._db, collection=c2)
        eq_([e2], monitor.item_query().all())


class TestWorkSweepMonitors(DatabaseTest):
    """To reduce setup costs, this class tests WorkSweepMonitor,
    PresentationReadyWorkSweepMonitor, and
    NotPresentationReadyWorkSweepMonitor at once.
    """

    def test_item_query(self):
        class Mock(WorkSweepMonitor):
            SERVICE_NAME = "Mock"

        # Three Works with LicensePools. Only one is presentation
        # ready.
        w1, w2, w3 = [self._work(with_license_pool=True) for i in range(3)]

        # Another Work that's presentation ready but has no
        # LicensePool.
        w4 = self._work()
        w4.presentation_ready = True
        
        w2.presentation_ready = False
        w3.presentation_ready = None
        
        # Two Collections, each with one book.
        c1 = self._collection()
        c1.licensepools.append(w1.license_pools[0])
        
        c2 = self._collection()
        c2.licensepools.append(w2.license_pools[0])
        
        # If we don't pass in a Collection to WorkSweepMonitor, we
        # get all four Works, in their order of creation.
        monitor = Mock(self._db)
        eq_([w1, w2, w3, w4], monitor.item_query().all())

        # If we pass in a Collection to EditionSweepMonitor, we get
        # only the Work licensed to that collection.
        monitor = Mock(self._db, collection=c2)
        eq_([w2], monitor.item_query().all())

        # PresentationReadyWorkSweepMonitor is the same, but it excludes
        # works that are not presentation ready.
        class Mock(PresentationReadyWorkSweepMonitor):
            SERVICE_NAME = "Mock"
        eq_([w1, w4], Mock(self._db).item_query().all())
        eq_([w1], Mock(self._db, collection=c1).item_query().all())
        eq_([], Mock(self._db, collection=c2).item_query().all())

        # NotPresentationReadyWorkSweepMonitor is the same, but it _only_
        # includes works that are not presentation ready.
        class Mock(NotPresentationReadyWorkSweepMonitor):
            SERVICE_NAME = "Mock"
        eq_([w2, w3], Mock(self._db).item_query().all())
        eq_([], Mock(self._db, collection=c1).item_query().all())
        eq_([w2], Mock(self._db, collection=c2).item_query().all())


        
class TestOPDSEntryCacheMonitor(DatabaseTest):

    def test_process_item(self):
        """This Monitor calculates OPDS entries for works."""
        class Mock(OPDSEntryCacheMonitor):
            SERVICE_NAME = "Mock"
        monitor = Mock(self._db)
        work = self._work()
        eq_(None, work.simple_opds_entry)
        eq_(None, work.verbose_opds_entry)

        monitor.process_item(work)
        assert work.simple_opds_entry != None
        assert work.verbose_opds_entry != None


class TestPermanentWorkIDRefresh(DatabaseTest):

    def test_process_item(self):
        """This Monitor calculates an Editions' permanent work ID."""
        class Mock(PermanentWorkIDRefreshMonitor):
            SERVICE_NAME = "Mock"
        edition = self._edition()
        eq_(None, edition.permanent_work_id)
        Mock(self._db).process_item(edition)
        assert edition.permanent_work_id != None
        
        
class TestMakePresentationReadyMonitor(DatabaseTest):

    def setup(self):
        super(TestMakePresentationReadyMonitor, self).setup()

        # This CoverageProvider will always succeed.
        class MockProvider1(AlwaysSuccessfulCoverageProvider):
            SERVICE_NAME = "Provider 1"
            INPUT_IDENTIFIER_TYPES = Identifier.GUTENBERG_ID
            DATA_SOURCE_NAME = DataSource.OCLC
            
        # This CoverageProvider will always fail.
        class MockProvider2(NeverSuccessfulCoverageProvider):
            SERVICE_NAME = "Provider 2"
            INPUT_IDENTIFIER_TYPES = Identifier.GUTENBERG_ID
            DATA_SOURCE_NAME = DataSource.OVERDRIVE
            
        self.success = MockProvider1(self._db)
        self.failure = MockProvider2(self._db)
        
        self.work = self._work(
            DataSource.GUTENBERG, with_license_pool=True)
        # Don't fake that the work is presentation ready, as we usually do,
        # because presentation readiness is what we're trying to test.
        self.work.presentation_ready = False

    def test_process_item_sets_presentation_ready_on_success(self):
        # Create a monitor that doesn't need to do anything.
        monitor = MakePresentationReadyMonitor(self._db, [])
        monitor.process_item(self.work)

        # When it's done doing nothing, it sets the work as
        # presentation-ready.
        eq_(None, self.work.presentation_ready_exception)
        eq_(True, self.work.presentation_ready)

    def test_process_item_sets_exception_on_failure(self):
        monitor = MakePresentationReadyMonitor(
            self._db, [self.success, self.failure]
        )
        monitor.process_item(self.work)
        eq_(
            "Provider(s) failed: %s" % self.failure.SERVICE_NAME,
            self.work.presentation_ready_exception
        )
        eq_(False, self.work.presentation_ready)
        
    def test_prepare_raises_exception_with_failing_providers(self):
        monitor = MakePresentationReadyMonitor(
            self._db, [self.success, self.failure]
        )
        assert_raises_regexp(
            CoverageProvidersFailed,
            self.failure.service_name,
            monitor.prepare, self.work
        )
        
    def test_prepare_does_not_call_irrelevant_provider(self):
            
        monitor = MakePresentationReadyMonitor(self._db, [self.success])
        result = monitor.prepare(self.work)

        # There were no failures.
        eq_([], result)

        # The 'success' monitor ran.
        eq_([self.work.presentation_edition.primary_identifier],
            self.success.attempts)

        # The 'failure' monitor did not. (If it had, it would have
        # failed.)
        eq_([], self.failure.attempts)

        # The work has not been set to presentation ready--that's
        # handled in process_item().
        eq_(False, self.work.presentation_ready)


class TestWorkRandomnessUpdateMonitor(DatabaseTest):

    def test_process_batch(self):
        """This Monitor sets Work.random to a random value.
        """
        work = self._work()
        old_random = work.random
        monitor = WorkRandomnessUpdateMonitor(self._db)
        value = monitor.process_batch(work.id)
        # Since there's only one work, a single batch finishes the job.
        eq_(0, value)

        # This is normally called by run().
        self._db.commit()

        # This could fail once, spuriously but the odds are much
        # higher that the code has broken and it's failing reliably.
        assert work.random != old_random


class TestCustomListEntryWorkUpdateMonitor(DatabaseTest):

    def test_set_item(self):

        # Create a CustomListEntry.
        list1, [edition1] = self._customlist(num_entries=1)
        [entry] = list1.entries
        
        # Pretend that its CustomListEntry's work was never set.
        old_work = entry.work
        entry.work = None

        # Running process_item resets it to the same value.
        monitor = CustomListEntryWorkUpdateMonitor(self._db)
        monitor.process_item(entry)
        eq_(old_work, entry.work)


class MockReaperMonitor(ReaperMonitor):
    MODEL_CLASS = Timestamp
    TIMESTAMP_FIELD = 'timestamp'


class TestReaperMonitor(DatabaseTest):

    def test_cutoff(self):
        """Test that cutoff behaves correctly when given different values for
        ReaperMonitor.MAX_AGE.
        """
        m = MockReaperMonitor(self._db)

        # A number here means a number of days.
        for value in [1, 1.5, -1]:
            m.MAX_AGE = value
            expect = datetime.datetime.utcnow() - datetime.timedelta(
                days=value
            )
            assert (m.cutoff - expect).total_seconds() < 2

        # But you can pass in a timedelta instead.
        m.MAX_AGE = datetime.timedelta(seconds=99)
        expect = datetime.datetime.utcnow() - m.MAX_AGE
        assert (m.cutoff - expect).total_seconds() < 2

    def test_specific_reapers(self):
        eq_(CachedFeed.timestamp, CachedFeedReaper(self._db).timestamp_field)
        eq_(30, CachedFeedReaper.MAX_AGE)
        eq_(Credential.expires, CredentialReaper(self._db).timestamp_field)
        eq_(1, CredentialReaper.MAX_AGE)

    def test_where_clause(self):
        m = CachedFeedReaper(self._db)
        eq_("cachedfeeds.timestamp < :timestamp_1", str(m.where_clause))

    def test_run_once(self):
        # Create three Credentials.
        expired = self._credential()
        now = datetime.datetime.utcnow()
        expired.expires = now - datetime.timedelta(
            days=CredentialReaper.MAX_AGE + 1
        )

        active = self._credential()
        active.expires = now - datetime.timedelta(
            days=CredentialReaper.MAX_AGE - 1
        )

        eternal = self._credential()

        m = CredentialReaper(self._db)
        m.run_once()

        # The expired credential has been reaped; the others
        # are still in the database.
        remaining = set(self._db.query(Credential).all())
        eq_(set([active, eternal]), remaining)<|MERGE_RESOLUTION|>--- conflicted
+++ resolved
@@ -43,11 +43,8 @@
     OPDSEntryCacheMonitor,
     PermanentWorkIDRefreshMonitor,
     PresentationReadyWorkSweepMonitor,
-<<<<<<< HEAD
-=======
     ReaperMonitor,
     SubjectAssignmentMonitor,
->>>>>>> 3e738087
     SubjectSweepMonitor,
     SweepMonitor,
     WorkRandomnessUpdateMonitor,
