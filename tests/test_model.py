--- conflicted
+++ resolved
@@ -1019,16 +1019,6 @@
 
     def test_calculate_work_for_licensepool_creates_new_work(self):
 
-<<<<<<< HEAD
-        # Here's a work.
-        preexisting_work = self._work(with_license_pool=True)
-
-        # Here's an edition associated with a LicensePool that's totally
-        # distinct from the preexisting work.
-        edition, pool = self._edition(
-            DataSource.GUTENBERG, Identifier.GUTENBERG_ID,
-            with_license_pool=True)
-=======
         # This work record is unique to the existing work.
         edition1, ignore = Edition.for_foreign_id(
             self._db, DataSource.GUTENBERG, Identifier.GUTENBERG_ID, "1")
@@ -1044,13 +1034,12 @@
         edition2.author = self._str
         pool, ignore = LicensePool.for_foreign_id(
             self._db, DataSource.GUTENBERG, Identifier.GUTENBERG_ID, "3")
->>>>>>> 8f41fb8e
 
         # Call calculate_work(), and a new Work is created.
         work, created = pool.calculate_work()
         eq_(True, created)
         assert work != preexisting_work
-        eq_(edition, pool.edition())
+        eq_(edition2, pool.edition())
 
     def test_calculate_work_does_nothing_unless_edition_has_title_and_author(self):
         edition, ignore = Edition.for_foreign_id(
