--- conflicted
+++ resolved
@@ -560,17 +560,10 @@
         # Each resource was 'mirrored' to an Amazon S3 bucket.
         # The first resource has no bibframe provider in OPDS so it uses the importer's data source.
         eq_(
-<<<<<<< HEAD
-            ['http://s3.amazonaws.com/test.content.bucket/Library%20Simplified%20Open%20Access%20Content%20Server/Gutenberg%20ID/10557.epub',
-             u'http://s3.amazonaws.com/test.cover.bucket/Library%20Simplified%20Open%20Access%20Content%20Server/Gutenberg%20ID/10441/cover_10441_9.png.svg', 
-             u'http://s3.amazonaws.com/test.cover.bucket/scaled/300/Library%20Simplified%20Open%20Access%20Content%20Server/Gutenberg%20ID/10441/cover_10441_9.png', 
-             'http://s3.amazonaws.com/test.content.bucket/Library%20Simplified%20Open%20Access%20Content%20Server/Gutenberg%20ID/10441.epub'
-=======
             ['http://s3.amazonaws.com/test.content.bucket/Library%20Simplified%20Open%20Access%20Content%20Server/Gutenberg%20ID/10557/Johnny%20Crow%27s%20Party.epub.images',
-             'http://s3.amazonaws.com/test.cover.bucket/Gutenberg/Gutenberg%20ID/10441/cover_10441_9.png', 
-             'http://s3.amazonaws.com/test.cover.bucket/scaled/300/Gutenberg/Gutenberg%20ID/10441/cover_10441_9.png', 
-             'http://s3.amazonaws.com/test.content.bucket/Gutenberg/Gutenberg%20ID/10441/The%20Green%20Mouse.epub.images'
->>>>>>> 9b75b0a2
+             'http://s3.amazonaws.com/test.cover.bucket/Library%20Simplified%20Open%20Access%20Content%20Server/Gutenberg%20ID/10441/cover_10441_9.png', 
+             'http://s3.amazonaws.com/test.cover.bucket/scaled/300/Library%20Simplified%20Open%20Access%20Content%20Server/Gutenberg%20ID/10441/cover_10441_9.png', 
+             'http://s3.amazonaws.com/test.content.bucket/Library%20Simplified%20Open%20Access%20Content%20Server/Gutenberg%20ID/10441/The%20Green%20Mouse.epub.images'
          ],
             [x.mirror_url for x in s3.uploaded]
         )