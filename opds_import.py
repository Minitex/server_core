--- conflicted
+++ resolved
@@ -647,14 +647,6 @@
             on_multiple='interchangeable'
         )
 
-<<<<<<< HEAD
-        if pool and (not pool.work or not pool.work.presentation_ready):
-            # There is no presentation-ready Work for this
-            # LicensePool. Try to create one.
-            work, ignore = pool.calculate_work()
-        elif pool:
-            work = pool.work
-=======
         if pool:
             if not pool.work or not pool.work.presentation_ready:
                 # There is no presentation-ready Work for this
@@ -664,7 +656,6 @@
                 # There is a presentation-ready Work for this LicensePool.
                 # Use it.
                 work = pool.work
->>>>>>> af3bc1e1
 
         # If a presentation-ready Work already exists, there's no
         # rush. We might have new metadata that will change the Work's
