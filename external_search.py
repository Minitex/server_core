from collections import defaultdict
from nose.tools import set_trace
import json
from elasticsearch import Elasticsearch
from elasticsearch.helpers import bulk as elasticsearch_bulk
from elasticsearch.exceptions import (
    RequestError,
    ElasticsearchException,
)
from elasticsearch_dsl import (
    Index,
    Search,
    Q,
)
try:
    from elasticsearch_dsl import F
    MAJOR_VERSION = 1
except ImportError, e:
    from elasticsearch_dsl import Q as F
    MAJOR_VERSION = 6
from elasticsearch_dsl.query import (
    Bool,
    Query as BaseQuery
)

from flask_babel import lazy_gettext as _
from config import (
    Configuration,
    CannotLoadConfiguration,
)
from classifier import (
    KeywordBasedClassifier,
    GradeLevelClassifier,
    AgeClassifier,
)
from facets import FacetConstants
from model import (
    numericrange_to_tuple,
    Collection,
    ConfigurationSetting,
    DataSource,
    Edition,
    ExternalIntegration,
    Library,
    Work,
    WorkCoverageRecord,
)
from lane import Pagination
from monitor import WorkSweepMonitor
from coverage import (
    CoverageFailure,
    WorkPresentationProvider,
)
from selftest import (
    HasSelfTests,
    SelfTestResult,
)
import os
import logging
import re
import time

class ExternalSearchIndex(HasSelfTests):

    NAME = ExternalIntegration.ELASTICSEARCH

    WORKS_INDEX_PREFIX_KEY = u'works_index_prefix'
    DEFAULT_WORKS_INDEX_PREFIX = u'circulation-works'

    TEST_SEARCH_TERM_KEY = u'test_search_term'
    DEFAULT_TEST_SEARCH_TERM = u'test'

    work_document_type = 'work-type'
    __client = None

    CURRENT_ALIAS_SUFFIX = 'current'
    VERSION_RE = re.compile('-v([0-9]+)$')

    SETTINGS = [
        { "key": ExternalIntegration.URL, "label": _("URL"), "required": True, "format": "url" },
        { "key": WORKS_INDEX_PREFIX_KEY, "label": _("Index prefix"),
          "default": DEFAULT_WORKS_INDEX_PREFIX,
          "required": True,
          "description": _("Any Elasticsearch indexes needed for this application will be created with this unique prefix. In most cases, the default will work fine. You may need to change this if you have multiple application servers using a single Elasticsearch server.")
        },
        { "key": TEST_SEARCH_TERM_KEY,
          "label": _("Test search term"),
          "default": DEFAULT_TEST_SEARCH_TERM,
          "description": _("Self tests will use this value as the search term.")
        }
    ]

    SITEWIDE = True

    @classmethod
    def reset(cls):
        """Resets the __client object to None so a new configuration
        can be applied during object initialization.

        This method is only intended for use in testing.
        """
        cls.__client = None

    @classmethod
    def search_integration(cls, _db):
        """Look up the ExternalIntegration for ElasticSearch."""
        return ExternalIntegration.lookup(
            _db, ExternalIntegration.ELASTICSEARCH,
            goal=ExternalIntegration.SEARCH_GOAL
        )

    @classmethod
    def works_prefixed(cls, _db, value):
        """Prefix the given value with the prefix to use when generating index
        and alias names.

        :return: A string "{prefix}-{value}", or None if no prefix is
        configured.
        """
        integration = cls.search_integration(_db)
        if not integration:
            return None
        setting = integration.setting(cls.WORKS_INDEX_PREFIX_KEY)
        prefix = setting.value_or_default(cls.DEFAULT_WORKS_INDEX_PREFIX)
        return prefix + '-' + value

    @classmethod
    def works_index_name(cls, _db):
        """Look up the name of the search index.

        It's possible, but unlikely, that the search index alias will
        point to some other index. But if there were no indexes, and a
        new one needed to be created, this would be the name of that
        index.
        """
        return cls.works_prefixed(_db, ExternalSearchIndexVersions.latest())

    @classmethod
    def works_alias_name(cls, _db):
        """Look up the name of the search index alias."""
        return cls.works_prefixed(_db, cls.CURRENT_ALIAS_SUFFIX)

    def __init__(self, _db, url=None, works_index=None, test_search_term=None,
                 in_testing=False):
        """Constructor

        :param in_testing: Set this to true if you don't want an
        Elasticsearch client to be created, e.g. because you're
        running a unit test of the constructor.
        """
        self.log = logging.getLogger("External search index")
        self.works_index = None
        self.works_alias = None
        integration = None

        if not _db:
            raise CannotLoadConfiguration(
                "Cannot load Elasticsearch configuration without a database.",
            )
        if not url or not works_index:
            integration = self.search_integration(_db)
            if not integration:
                raise CannotLoadConfiguration(
                    "No Elasticsearch integration configured."
                )
            url = url or integration.url
            if not works_index:
                works_index = self.works_index_name(_db)
            test_search_term = integration.setting(
                self.TEST_SEARCH_TERM_KEY).value
        if not url:
            raise CannotLoadConfiguration(
                "No URL configured to Elasticsearch server."
            )
        self.test_search_term = (
            test_search_term or self.DEFAULT_TEST_SEARCH_TERM
        )
        if not in_testing:
            if not ExternalSearchIndex.__client:
                use_ssl = url.startswith('https://')
                self.log.info(
                    "Connecting to index %s in Elasticsearch cluster at %s",
                    works_index, url
                )
                ExternalSearchIndex.__client = Elasticsearch(
                    url, use_ssl=use_ssl, timeout=20, maxsize=25
                )

            self.indices = self.__client.indices
            self.index = self.__client.index
            self.delete = self.__client.delete
            self.exists = self.__client.exists

        # Sets self.works_index and self.works_alias values.
        # Document upload runs against the works_index.
        # Search queries run against works_alias.
        if works_index and integration:
            try:
                self.set_works_index_and_alias(_db)
            except RequestError, e:
                # This is almost certainly a problem with our code,
                # not a communications error.
                raise e
            except ElasticsearchException, e:
                raise CannotLoadConfiguration(
                    "Exception communicating with Elasticsearch server: %s" %
                    repr(e)
                )

        self.search = Search(using=self.__client, index=self.works_alias)

        def bulk(docs, **kwargs):
            return elasticsearch_bulk(self.__client, docs, **kwargs)
        self.bulk = bulk

    def set_works_index_and_alias(self, _db):
        """Finds or creates the works_index and works_alias based on
        the current configuration.
        """
        # The index name to use is the one known to be right for this
        # version.
        self.works_index = self.__client.works_index = self.works_index_name(_db)
        if not self.indices.exists(self.works_index):
            # That index doesn't actually exist. Set it up.
            self.setup_index()

        # Make sure the alias points to the most recent index.
        self.setup_current_alias(_db)

    def setup_current_alias(self, _db):
        """Finds or creates the works_alias as named by the current site
        settings.

        If the resulting alias exists and is affixed to a different
        index or if it can't be generated for any reason, the alias will
        not be created or moved. Instead, the search client will use the
        the works_index directly for search queries.
        """
        alias_name = self.works_alias_name(_db)
        alias_is_set = self.indices.exists_alias(name=alias_name)

        def _use_as_works_alias(name):
            self.works_alias = self.__client.works_alias = name

        if alias_is_set:
            # The alias exists on the Elasticsearch server, so it must
            # point _somewhere.
            exists_on_works_index = self.indices.exists_alias(
                index=self.works_index, name=alias_name
            )
            if exists_on_works_index:
                # It points to the index we were expecting it to point to.
                # Use it.
                _use_as_works_alias(alias_name)
            else:
                # The alias exists but it points somewhere we didn't
                # expect. Rather than changing how the alias works and
                # then using the alias, use the index directly instead
                # of going through the alias.
                _use_as_works_alias(self.works_index)
            return

        # Create the alias and search against it.
        response = self.indices.put_alias(
            index=self.works_index, name=alias_name
        )
        if not response.get('acknowledged'):
            self.log.error("Alias '%s' could not be created", alias_name)
            # Work against the index instead of an alias.
            _use_as_works_alias(self.works_index)
            return
        _use_as_works_alias(alias_name)

    def setup_index(self, new_index=None, **index_settings):
        """Create the search index with appropriate mapping.

        This will destroy the search index, and all works will need
        to be indexed again. In production, don't use this on an
        existing index. Use it to create a new index, then change the
        alias to point to the new index.
        """
        index_name = new_index or self.works_index
        if self.indices.exists(index_name):
            self.indices.delete(index_name)

        self.log.info("Creating index %s", index_name)
        body = ExternalSearchIndexVersions.latest_body()
        body.setdefault('settings', {}).update(index_settings)
        index = self.indices.create(
            index=index_name, body=body
        )

    def transfer_current_alias(self, _db, new_index):
        """Force -current alias onto a new index"""
        if not self.indices.exists(index=new_index):
            raise ValueError(
                "Index '%s' does not exist on this client." % new_index)

        current_base_name = self.base_index_name(self.works_index)
        new_base_name = self.base_index_name(new_index)

        if new_base_name != current_base_name:
            raise ValueError(
                ("Index '%s' is not in series with current index '%s'. "
                 "Confirm the base name (without version number) of both indices"
                 "is the same.") % (new_index, self.works_index))

        self.works_index = self.__client.works_index = new_index
        alias_name = self.works_alias_name(_db)

        exists = self.indices.exists_alias(name=alias_name)
        if not exists:
            # The alias doesn't already exist. Set it.
            self.setup_current_alias(_db)
            return

        # We know the alias already exists. Before we set it to point
        # to self.works_index, we may need to remove it from some
        # other indices.
        other_indices = self.indices.get_alias(name=alias_name).keys()

        if self.works_index in other_indices:
            # If the alias already points to the works index,
            # that's fine -- we want to see if it points to any
            # _other_ indices.
            other_indices.remove(self.works_index)

        if other_indices:
            # The alias exists on one or more other indices.  Remove
            # the alias altogether, then put it back on the works
            # index.
            self.indices.delete_alias(index='_all', name=alias_name)
            self.indices.put_alias(
                index=self.works_index, name=alias_name
            )

        self.works_alias = self.__client.works_alias = alias_name

    def base_index_name(self, index_or_alias):
        """Removes version or current suffix from base index name"""

        current_re = re.compile(self.CURRENT_ALIAS_SUFFIX+'$')
        base_works_index = re.sub(current_re, '', index_or_alias)
        base_works_index = re.sub(self.VERSION_RE, '', base_works_index)

        return base_works_index

    def create_search_doc(self, query_string, filter, pagination,
                          debug, return_raw_results):

        query = Query(query_string, filter)
        query_without_filter = Query(query_string)
        search = query.build(self.search, pagination)
        if debug:
            search = search.extra(explain=True)

        fields = None
        if debug or return_raw_results:
            # Don't restrict the fields at all -- get everything.
            # This makes it easy to investigate everything about the
            # results we do get.
            fields = None
        else:
            # All we absolutely need is the document ID, which is a
            # key into the database.
            fields = ["_id"]

        # Change the Search object so it only retrieves the fields
        # we're asking for.
        if fields:
            if MAJOR_VERSION == 1:
                search = search.fields(fields)
            else:
                search = search.source(fields)

        return search

    def query_works(self, query_string, filter=None, pagination=None,
                    debug=False, return_raw_results=False):
        """Run a search query.

        :param query_string: The string to search for.
        :param filter: A Filter object, used to filter out works that
            would otherwise match the query string.
        :param pagination: A Pagination object, used to get a subset
            of the search results.
        :param debug: If this is True, some debugging information will
            be gathered (at a slight performance cost) and logged.
        :param return_raw_results: If this is False (the default)
            the return value will be a list of work IDs. If this is
            true, the full result documents will be returned.
        :return: A list of Work IDs that match the query string, or
            (if return_raw_results is True) a list of dictionaries
            representing search results.

        """
        if not self.works_alias:
            return []

        if not pagination:
            pagination = Pagination.default()

        search = self.create_search_doc(query_string, filter=filter, pagination=pagination, debug=debug, return_raw_results=return_raw_results)
        start = pagination.offset
        stop = start + pagination.size
        
        a = time.time()

        # NOTE: This is the code that actually executes the ElasticSearch
        # request.
        results = search[start:stop]
        if debug:
            b = time.time()
            self.log.info("Elasticsearch query completed in %.2fsec", b-a)
            for i, result in enumerate(results):
                self.log.debug(
                    '%02d "%s" (%s) work=%s score=%.3f shard=%s',
                    i, result.title, result.author, result.meta['id'],
                    result.meta['score'] or 0, result.meta['shard']
                )

        # Convert the Search object into a list of hits.
        results = [x for x in results]

        # Tell the Pagination object about this page -- this may help
        # it set up to generate a link to the next page.
        pagination.page_loaded(results)

        if return_raw_results:
            return results
        return [int(result.meta['id']) for result in results]

    def bulk_update(self, works, retry_on_batch_failure=True):
        """Upload a batch of works to the search index at once."""

        time1 = time.time()
        needs_add = []
        successes = []
        for work in works:
            if work.presentation_ready:
                needs_add.append(work)
            else:
                # Works are removed one at a time, which shouldn't
                # pose a performance problem because works almost never
                # stop being presentation ready.
                self.remove_work(work)
                successes.append(work)

        # Add any works that need adding.
        docs = Work.to_search_documents(needs_add)

        for doc in docs:
            doc["_index"] = self.works_index
            doc["_type"] = self.work_document_type
        time2 = time.time()

        success_count, errors = self.bulk(
            docs,
            raise_on_error=False,
            raise_on_exception=False,
        )

        # If the entire update failed, try it one more time before
        # giving up on the batch.
        #
        # Removed works were already removed, so no need to try them again.
        if len(errors) == len(docs):
            if retry_on_batch_failure:
                self.log.info("Elasticsearch bulk update timed out, trying again.")
                return self.bulk_update(needs_add, retry_on_batch_failure=False)
            else:
                docs = []

        time3 = time.time()
        self.log.info("Created %i search documents in %.2f seconds" % (len(docs), time2 - time1))
        self.log.info("Uploaded %i search documents in  %.2f seconds" % (len(docs), time3 - time2))

        doc_ids = [d['_id'] for d in docs]

        # We weren't able to create search documents for these works, maybe
        # because they don't have presentation editions yet.
        def get_error_id(error):
            return error.get('data', {}).get('_id', None) or error.get('index', {}).get('_id', None)
        error_ids = [get_error_id(error) for error in errors]

        missing_works = [
            work for work in works
            if work.id not in doc_ids and work.id not in error_ids
            and work not in successes
        ]

        successes.extend(
            [work for work in works
             if work.id in doc_ids and work.id not in error_ids]
        )

        failures = []
        for missing in missing_works:
            failures.append((work, "Work not indexed"))

        for error in errors:

            error_id = get_error_id(error)
            work = None
            works_with_error = [work for work in works if work.id == error_id]
            if works_with_error:
                work = works_with_error[0]

            exception = error.get('exception', None)
            error_message = error.get('error', None)
            if not error_message:
                error_message = error.get('index', {}).get('error', None)

            failures.append((work, error_message))

        self.log.info("Successfully indexed %i documents, failed to index %i." % (success_count, len(failures)))

        return successes, failures

    def remove_work(self, work):
        """Remove the search document for `work` from the search index.
        """
        args = dict(index=self.works_index, doc_type=self.work_document_type,
                    id=work.id)
        if self.exists(**args):
            self.delete(**args)

    def _run_self_tests(self, _db, in_testing=False):
        # Helper methods for setting up the self-tests:

        def _search():
            return self.create_search_doc(
                self.test_search_term, filter=None,
                debug=True, return_raw_results=True
            )

        def _works():
            return self.query_works(
                self.test_search_term, filter=None, pagination=None,
                debug=False, return_raw_results=True
            )

        # The self-tests:

        def _search_for_term():
            titles = [("%s (%s)" %(x.title, x.author)) for x in _works()]
            return titles

        yield self.run_test(
            ("Search results for '%s':" %(self.test_search_term)),
            _search_for_term
        )

        def _get_raw_doc():
            search = _search()
            if in_testing:
                if not len(search):
                    return str(search)
                search = search[0]
            return json.dumps(search.to_dict(), indent=1)

        yield self.run_test(
            ("Search document for '%s':" %(self.test_search_term)),
            _get_raw_doc
        )

        def _get_raw_results():
            return [json.dumps(x.to_dict(), indent=1) for x in _works()]

        yield self.run_test(
            ("Raw search results for '%s':" %(self.test_search_term)),
            _get_raw_results
        )

        def _count_docs():
            # The mock methods used in testing return a list, so we have to call len() rather than count().
            if in_testing:
                return str(len(_works()))

            return str(_works().count())

        yield self.run_test(
            ("Total number of search results for '%s':" %(self.test_search_term)),
            _count_docs
        )

        def _total_count():
            # The mock methods used in testing return a list, so we have to call len() rather than count().
            if in_testing:
                return str(len(self.search))

            return str(self.search.count())

        yield self.run_test(
            "Total number of documents in this search index:",
            _total_count
        )

        def _collections():
            result = {}

            collections = _db.query(Collection)
            for collection in collections:
                filter = Filter(collections=[collection])
                search = self.query_works(
                    "", filter=filter, pagination=None,
                    debug=True, return_raw_results=True
                )
                if in_testing:
                    result[collection.name] = len(search)
                else:
                    result[collection.name] = search.count()

            return json.dumps(result, indent=1)

        yield self.run_test(
            "Total number of documents per collection:",
            _collections
        )

class ExternalSearchIndexVersions(object):

    VERSIONS = ['v2', 'v3', 'v4']

    @classmethod
    def latest(cls):
        version_re = re.compile('v(\d+)')
        versions = [int(re.match(version_re, v).groups()[0]) for v in cls.VERSIONS]
        latest = sorted(versions)[-1]
        return 'v%d' % latest

    @classmethod
    def latest_body(cls):
        version_method = cls.latest() + '_body'
        return getattr(cls, version_method)()

    @classmethod
    def map_fields(cls, fields, field_description, mapping=None):
        mapping = mapping or {"properties": {}}
        for field in fields:
            mapping["properties"][field] = field_description
        return mapping

    @classmethod
    def map_fields_by_type(cls, fields_by_type, mapping=None):
        """Create a mapping for a number of fields of different types.

        :param fields_by_type: A dictionary mapping Elasticsearch types
            to field names.
        """
        for type, fields in fields_by_type.items():
            description={
                "type": type,
                # TODO: In some cases we can get away with setting
                # index: False here, which would presumably lead
                # to a smaller index and faster updates. However,
                # it might hurt performance of searches. When this
                # code is more mature we can do a side-by-side
                # comparison.
                "index": True,
                "store": False,
            }
            if type == 'icu_collation_keyword':
                # An icu_collation_keyword field can't have a custom
                # analyzer or normalizer, and we need a character filter
                # to exclude certain punctuation characters when determining
                # search order. A text field with the en_sortable_analyzer
                # approximates the (much simpler) icu_collation_keyword type
                # but also lets us have the character filter.
                description['type'] = 'text'
                description['fielddata'] = True
                description['analyzer'] = 'en_sortable_analyzer'
            mapping = cls.map_fields(
                fields=fields,
                mapping=mapping,
                field_description=description,
            )
        return mapping

    # Use regular expressions to normalized values in sortable fields.
    # These regexes are applied in order; that way "H. G. Wells"
    # becomes "H G Wells" becomes "HG Wells".
    V4_CHAR_FILTERS = {}
    V4_AUTHOR_CHAR_FILTER_NAMES = []
    for name, pattern, replacement in [
        # The special author name "[Unknown]" should sort after everything
        # else. REPLACEMENT CHARACTER is the final valid Unicode character.
        ("unknown_author", "\[Unknown\]", u"\N{REPLACEMENT CHARACTER}"),

        # Works by a given primary author should be secondarily sorted
        # by title, not by the other contributors.
        ("primary_author_only", "\s+;.*", ""),

<<<<<<< HEAD
        # Remove periods from consideration.
=======
        # Remove parentheticals (e.g. the full name of someone who
        # goes by initials).
>>>>>>> 6bec5901
        ("strip_parentheticals", "\s+\([^)]+\)", ""),

        # Remove periods from consideration.
        ("strip_periods", "\.", ""),

        # Collapse spaces for people whose sort names end with initials.
        ("collapse_three_initials", " ([A-Z]) ([A-Z]) ([A-Z])$", " $1$2$3"),
        ("collapse_two_initials", " ([A-Z]) ([A-Z])$", " $1$2"),
    ]:
        normalizer = dict(type="pattern_replace",
                          pattern=pattern,
                          replacement=replacement)
        V4_CHAR_FILTERS[name] = normalizer
        V4_AUTHOR_CHAR_FILTER_NAMES.append(name)

    @classmethod
    def v4_body(cls):
        """The v4 body adds a significant number of fields so that
        queries can sort by those fields rather than by term relevance.

        v3 had a 'collections' collection that listed the collections
        through which a work is made available. In v4, detailed
        information about each LicensePool (not just its collection
        ID) is kept in a nested data type ('licensepools').
        """
        if MAJOR_VERSION == 1:
            string_type = 'string'
        else:
            string_type = 'text'

        settings = {
            "analysis": {
                "filter": {
                    "en_stop_filter": {
                        "type": "stop",
                        "stopwords": ["_english_"]
                    },
                    "en_stem_filter": {
                        "type": "stemmer",
                        "name": "english"
                    },
                    "en_stem_minimal_filter": {
                        "type": "stemmer",
                        "name": "english"
                    },
                    # Use the ICU collation algorithm on textual fields we
                    # intend to use as a sort order.
                    "en_sortable_filter": {
                        "type": "icu_collation",
                        "language": "en",
                        "country": "US"
                    }
                },
                "char_filter" : cls.V4_CHAR_FILTERS,
                "analyzer" : {
                    "en_analyzer": {
                        "type": "custom",
                        "char_filter": ["html_strip"],
                        "tokenizer": "standard",
                        "filter": ["lowercase", "asciifolding", "en_stop_filter", "en_stem_filter"]
                    },
                    "en_minimal_analyzer": {
                        "type": "custom",
                        "char_filter": ["html_strip"],
                        "tokenizer": "standard",
                        "filter": ["lowercase", "asciifolding", "en_stop_filter", "en_stem_minimal_filter"]
                    },
                    # An analyzer for textual fields we intend to sort on.
                    "en_sortable_analyzer": {
                        "tokenizer": "keyword",
                        "filter": [ "en_sortable_filter" ],
                    },
                    # A special analyzer for sort author names,
                    # including some special character filters for
                    # normalizing names.
                    "en_sort_author_analyzer": {
                        "tokenizer": "keyword",
                        "char_filter": cls.V4_AUTHOR_CHAR_FILTER_NAMES,
                        "filter": [ "en_sortable_filter" ],
                    }
                }
            }
        }

        # For most string fields, we want to apply the standard analyzer (for most searches)
        # and the minimal analyzer (to privilege near-exact matches).
        basic_string_fields = {
            "minimal": {
                "type": string_type,
                "analyzer": "en_minimal_analyzer"},
            "standard": {
                "type": string_type,
                "analyzer": "standard"
            }
        }
        mapping = cls.map_fields(
            fields=["title", "series", "subtitle", "summary", "classifications.term"],
            field_description={
                "type": string_type,
                "analyzer": "en_analyzer",
                "fields": basic_string_fields
            }
        )

        # Series must be analyzed (so it can be used in searches) but
        # also present as a sortable keyword (so it can be used in a
        # filter when listing books from a specific series).
        basic_string_plus_keyword = dict(basic_string_fields)
        basic_string_plus_keyword["keyword"] = {
            "type": "text",
            "fielddata" : True,
            "index": True,
            "store": False,
            # This uses the 'keyword' tokenizer, so we end up
            # with a keyword even though type=text.
            "analyzer": "en_sortable_analyzer",
        }
        mapping = cls.map_fields(
            fields=["series"],
            field_description={
                "type": string_type,
                "analyzer": "en_analyzer",
                "fields": basic_string_plus_keyword,
            },
            mapping=mapping
        )

        # These fields are used for sorting and filtering search
        # results, but not for handling search queries.
        #
        # When we list books by a specific author, we're applying a filter on sort_author,
        # not author.
        fields_by_type = {
            'boolean': ['presentation_ready'],
            'icu_collation_keyword': ['sort_author', 'sort_title'],
            'date': ['last_update_time'],
            'integer': ['series_position', 'work_id'],
            'float': ['random'],
        }
        mapping = cls.map_fields_by_type(fields_by_type, mapping)

        # Sort author gets a different analyzer designed especially
        # to normalize author names.
        sort_author_description = {
            "type": "text",
            "index": True,
            "store": False,
            "fielddata": True,
            'analyzer': 'en_sort_author_analyzer'
        }
        mapping = cls.map_fields(
            fields=['sort_author'],
            mapping=mapping,
            field_description=sort_author_description,
        )

        # Build separate mappings for the nested data types.

        # License pools.
        licensepool_fields_by_type = {
            'integer': ['collection_id', 'data_source_id'],
            'date': ['availability_time'],
            'boolean': ['available', 'open_access', 'suppressed', 'licensed'],
            'keyword': ['medium'],
        }
        licensepool_definition = cls.map_fields_by_type(
            licensepool_fields_by_type
        )

        # Custom list memberships.
        customlist_fields_by_type = {
            'integer': ['list_id'],
            'boolean': ['featured']
        }
        customlist_definition = cls.map_fields_by_type(
            customlist_fields_by_type
        )

        # Add the nested data type mappings to the main mapping.
        for type_name, type_definition in [
            ('licensepools', licensepool_definition),
            ('customlists', customlist_definition),
        ]:
            type_definition['type'] = 'nested'
            mapping = cls.map_fields(
                fields=[type_name],
                field_description=type_definition,
                mapping=mapping,
            )

        # Finally, name the mapping to connect it to the 'works'
        # document type.
        mappings = { ExternalSearchIndex.work_document_type : mapping }
        return dict(settings=settings, mappings=mappings)

    @classmethod
    def v3_body(cls):
        """The v3 body is the same as the v2 except for the inclusion of the
        '.standard' version of fields, analyzed using the standard
        analyzer for near-exact matches.
        """
        if MAJOR_VERSION == 1:
            string_type = 'string'
        else:
            string_type = 'text'

        settings = {
            "analysis": {
                "filter": {
                    "en_stop_filter": {
                        "type": "stop",
                        "stopwords": ["_english_"]
                    },
                    "en_stem_filter": {
                        "type": "stemmer",
                        "name": "english"
                    },
                    "en_stem_minimal_filter": {
                        "type": "stemmer",
                        "name": "english"
                    },
                },
                "analyzer" : {
                    "en_analyzer": {
                        "type": "custom",
                        "char_filter": ["html_strip"],
                        "tokenizer": "standard",
                        "filter": ["lowercase", "asciifolding", "en_stop_filter", "en_stem_filter"]
                    },
                    "en_minimal_analyzer": {
                        "type": "custom",
                        "char_filter": ["html_strip"],
                        "tokenizer": "standard",
                        "filter": ["lowercase", "asciifolding", "en_stop_filter", "en_stem_minimal_filter"]
                    },
                }
            }
        }

        mapping = cls.map_fields(
            fields=["title", "series", "subtitle", "summary", "classifications.term"],
            field_description={
                "type": string_type,
                "analyzer": "en_analyzer",
                "fields": {
                    "minimal": {
                        "type": string_type,
                        "analyzer": "en_minimal_analyzer"},
                    "standard": {
                        "type": string_type,
                        "analyzer": "standard"
                    }
                }}
        )
        mappings = { ExternalSearchIndex.work_document_type : mapping }

        return dict(settings=settings, mappings=mappings)

    @classmethod
    def v2_body(cls):

        settings = {
            "analysis": {
                "filter": {
                    "en_stop_filter": {
                        "type": "stop",
                        "stopwords": ["_english_"]
                    },
                    "en_stem_filter": {
                        "type": "stemmer",
                        "name": "english"
                    },
                    "en_stem_minimal_filter": {
                        "type": "stemmer",
                        "name": "english"
                    },
                },
                "analyzer" : {
                    "en_analyzer": {
                        "type": "custom",
                        "char_filter": ["html_strip"],
                        "tokenizer": "standard",
                        "filter": ["lowercase", "asciifolding", "en_stop_filter", "en_stem_filter"]
                    },
                    "en_minimal_analyzer": {
                        "type": "custom",
                        "char_filter": ["html_strip"],
                        "tokenizer": "standard",
                        "filter": ["lowercase", "asciifolding", "en_stop_filter", "en_stem_minimal_filter"]
                    },
                }
            }
        }

        mapping = cls.map_fields(
            fields=["title", "series", "subtitle", "summary", "classifications.term"],
            field_description={
                "type": "string",
                "analyzer": "en_analyzer",
                "fields": {
                    "minimal": {
                        "type": "string",
                        "analyzer": "en_minimal_analyzer"}}}
        )
        mappings = { ExternalSearchIndex.work_document_type : mapping }

        return dict(settings=settings, mappings=mappings)

    @classmethod
    def create_new_version(cls, search_client, base_index_name, version=None):
        """Creates an index for a new version

        :return: True or False, indicating whether the index was created new.
        """
        if not version:
            version = cls.latest()
        if not version.startswith('v'):
            version = 'v%s' % version

        versioned_index = base_index_name+'-'+version
        if search_client.indices.exists(index=versioned_index):
            return False
        else:
            search_client.setup_index(new_index=versioned_index)
            return True

class SearchBase(object):

    @classmethod
    def _match_range(cls, field, operation, value):
        """Match a ranged value for a field, using an operation other than
        equality.

        e.g. _match_range("field.name", "gte", 5) will match
        any value for field.name greater than 5.
        """
        match = {field : {operation: value}}
        return dict(range=match)


class Query(SearchBase):
    """An attempt to find something in the search index."""

    # When we run a simple query string search, we are matching the
    # query string against these fields.
    SIMPLE_QUERY_STRING_FIELDS = [
        # These fields have been stemmed.
        'title^4',
        "series^4",
        'subtitle^3',
        'summary^2',
        "classifications.term^2",

        # These fields only use the standard analyzer and are closer to the
        # original text.
        'author^6',
        'publisher',
        'imprint'
    ]

    # When we look for a close match against title, author, or series,
    # we apply minimal stemming (or no stemming, in the case of the
    # author), because we're handling the case where the user typed
    # something in exactly as is.
    #
    # TODO: If we're really serious about 'minimal stemming',
    # we should use title.standard and series.standard instead of
    # .minimal. Using .minimal gets rid of plurals and stop words.
    MINIMAL_STEMMING_QUERY_FIELDS = [
        'title.minimal', 'author', 'series.minimal'
    ]

    # When we run a fuzzy query string search, we are matching the
    # query string against these fields. It's more important that we
    # use fields that have undergone minimal stemming because the part
    # of the word that was stemmed may be the part that is misspelled
    FUZZY_QUERY_STRING_FIELDS = [
        'title.minimal^4',
        'series.minimal^4',
        "subtitle.minimal^3",
        "summary.minimal^2",
        'author^4',
        'publisher',
        'imprint'
    ]

    # These words will fuzzy-match other common words that aren't relevant,
    # so if they're present and correctly spelled we shouldn't use a
    # fuzzy query.
    FUZZY_CONFOUNDERS = [
        "baseball", "basketball", # These fuzzy match each other

        "soccer", # Fuzzy matches "saucer", "docker", "sorcery"

        "football", "softball", "software", "postwar",

        "tennis",

        "hamlet", "harlem", "amulet", "tablet",

        "biology", "ecology", "zoology", "geology",

        "joke", "jokes" # "jake"

        "cat", "cats",
        "car", "cars",
        "war", "wars",

        "away", "stay",
    ]

    # If this regular expression matches a query, we will not run
    # a fuzzy match against that query, because it's likely to be
    # counterproductive.
    #
    # TODO: Instead of this, avoid the fuzzy query or weigh it much
    # lower if there don't appear to be any misspelled words in the
    # query string. Or switch to a suggester.
    FUZZY_CIRCUIT_BREAKER = re.compile(
        r'\b(%s)\b' % "|".join(FUZZY_CONFOUNDERS), re.I
    )

    def __init__(self, query_string, filter=None):
        """Store a query string and filter.

        :param query_string: A user typed this string into a search box.
        :param filter: A Filter object representing the circumstances
            of the search -- for example, maybe we are searching within
            a specific lane.
        """
        self.query_string = query_string
        self.filter = filter

    def build(self, elasticsearch, pagination=None):
        """Make an Elasticsearch-DSL Search object out of this query.

        :param elasticsearch: An Elasticsearch-DSL Search object. This
        object is ready to run a search against an Elasticsearch server,
        but it doesn't represent any particular Elasticsearch query.

        :return: An Elasticsearch-DSL Search object that's prepared
            to run this specific query.
        """
        query = self.query()
        nested_filters = defaultdict(list)

        # Convert the resulting Filter into two objects -- one
        # describing the base filter and one describing the nested
        # filters.
        if self.filter:
            base_filter, nested_filters = self.filter.build()
        else:
            base_filter = None
            nested_filters = defaultdict(list)

        # Combine the query's base Filter with the universal base
        # filter -- works must be presentation-ready, etc.
        universal_base_filter = Filter.universal_base_filter()
        if universal_base_filter:
            query_filter = Filter._chain_filters(
                base_filter, universal_base_filter
            )
        else:
            query_filter = base_filter
        if query_filter:
            query = Q("bool", must=query, filter=query_filter)

        # We now have an Elasticsearch-DSL Query object (which isn't
        # tied to a specific server). Turn it into a Search object
        # (which is).
        search = elasticsearch.query(query)
        import random
        score = { "query": { "match_all": {} }, "boost": "5", "random_score": {"seed": random.randint(0,10000), "field": "work_id"}, "boost_mode":"multiply" }
        score = {
            "random_score": {
                "seed": 10,
                "field": "_seq_no"
            }
        }

        search = search.update_from_dict(dict(function_score=score))

        # Now update the 'nested filters' dictionary with the
        # universal nested filters -- no suppressed license pools,
        # etc.
        universal_nested_filters = Filter.universal_nested_filters() or {}
        for key, values in universal_nested_filters.items():
            nested_filters[key].extend(values)

        # Now we can convert any nested filters (universal or
        # otherwise) into nested queries.
        for path, subfilters in nested_filters.items():
            for subfilter in subfilters:
                # This ensures that the filter logic is executed in
                # filter context rather than query context.
                subquery = Bool(filter=subfilter)
                search = search.filter(
                    name_or_query='nested', path=path, query=subquery
                )

        # Apply any necessary sort order.
        if self.filter:
            order_fields = self.filter.sort_order
            if order_fields and False:
                search = search.sort(*order_fields)

        # Apply any necessary query restrictions imposed by the
        # Pagination object. This may happen through modification or
        # by returning an entirely new Search object.
        if pagination:
            result = pagination.modify_search_query(search)
            if result is not None:
                search = result

        # All done!
        return search

    def query(self):
        """Build an Elasticsearch Query object for this query string.
        """
        query_string = self.query_string

        if query_string is None:
            # There is no query string.
            return Q("match_all")

        # The search query will create a dis_max query, which tests a
        # number of hypotheses about what the query string might
        # 'really' mean. For each book, the highest-rated hypothesis
        # will be assumed to be true, and the highest-rated titles
        # overall will become the search results.
        hypotheses = []

        # Here are the hypotheses:

        # The query string might appear in one of the standard
        # searchable fields.
        simple = self.simple_query_string_query(query_string)
        self._hypothesize(hypotheses, simple)

        # The query string might be a close match against title,
        # author, or series.
        self._hypothesize(
            hypotheses,
            self.minimal_stemming_query(query_string),
            100
        )

        # The query string might be an exact match for title or
        # author. Such a match would be boosted quite a lot.
        self._hypothesize(
            hypotheses,
            self._match_phrase("title.standard", query_string), 200
        )
        self._hypothesize(
            hypotheses,
            self._match_phrase("author", query_string), 50
        )

        # The query string might be a fuzzy match against one of the
        # standard searchable fields.
        fuzzy = self.fuzzy_string_query(query_string)
        self._hypothesize(hypotheses, fuzzy, 1)

        # The query string might contain some specific field matches
        # (e.g. a genre name or target age), with the remainder being
        # the "real" query string.
        with_field_matches = self._parsed_query_matches(query_string)
        self._hypothesize(
            hypotheses, with_field_matches, 200, all_must_match=True
        )

        # For a given book, whichever one of these hypotheses gives
        # the highest score should be used.
        qu = self._combine_hypotheses(hypotheses)
        return qu

    @classmethod
    def _hypothesize(cls, hypotheses, query, boost=1.5, **kwargs):
        """Add a hypothesis to the ones to be tested for each book.

        :param hypotheses: If a new hypothesis is generated, it will be
        added to this list.

        :param query: A Query object (or list of Query objects) to be
        used as the basis for this hypothesis. If there's nothing here,
        no new hypothesis will be generated.

        :param boost: Boost the overall weight of this hypothesis
        relative to other hypotheses being tested. The default of 1.5
        allows most 'ordinary' hypotheses to rank higher than the
        fuzzy-search hypothesis.

        :param kwargs: Keyword arguments for the _boost method.
        """
        if query:
            query = cls._boost(boost, query, **kwargs)
        if query:
            hypotheses.append(query)
        return hypotheses

    @classmethod
    def _combine_hypotheses(cls, hypotheses):
        """Build an Elasticsearch Query object that tests a number
        of hypotheses at once.
        """
        return Q("dis_max", queries=hypotheses)

    @classmethod
    def _boost(cls, boost, queries, all_must_match=False):
        """Boost a query by a certain amount relative to its neighbors in a
        dis_max query.

        :param boost: Numeric value to boost search results that
           match `queries`.
        :param queries: One or more Query objects. If more than one query
           is provided, a new Bool-type query will be created with
           the given boost. If this is a single Bool-type query, its
           boost will be modified and no new query will be created.
        :param all_must_match: If this is False (the default), then only
           one of the `queries` must match for a search result to get
           the boost. If this is True, then all `queries` must match,
           or the boost will not apply.
        """
        if isinstance(queries, Bool):
            # This is already a boolean query; we just need to change
            # the boost.
            queries._params['boost'] = boost
            return queries

        if isinstance(queries, BaseQuery):
            if boost == 1:
                # We already have a Query and we don't actually need
                # to boost it. Leave it alone to simplify the final
                # query.
                return queries
            else:
                queries = [queries]

        if all_must_match or len(queries) == 1:
            # Every one of the subqueries in `queries` must match.
            # (If there's only one subquery, this simplifies the
            # final query slightly.)
            kwargs = dict(must=queries)
        else:
            # At least one of the queries in `queries` must match.
            kwargs = dict(should=queries, minimum_should_match=1)

        return Q("bool", boost=float(boost), **kwargs)

    @classmethod
    def simple_query_string_query(cls, query_string, fields=None):
        fields = fields or cls.SIMPLE_QUERY_STRING_FIELDS
        q = Q("simple_query_string", query=query_string, fields=fields)
        return q

    @classmethod
    def fuzzy_string_query(cls, query_string):
        # If the query string contains any of the strings known to counfound
        # fuzzy search, don't do the fuzzy search.
        if not query_string:
            return None
        if cls.FUZZY_CIRCUIT_BREAKER.search(query_string):
            return None

        fuzzy = Q(
            "multi_match",                        # Match any or all fields
            query=query_string,
            fields=cls.FUZZY_QUERY_STRING_FIELDS, # Look in these fields
            type="best_fields",                   # Score based on best match
            fuzziness="AUTO",          # More typos allowed in longer strings
            prefix_length=1,           # People don't usually typo first letter
        )
        return fuzzy

    @classmethod
    def _match(cls, field, query_string):
        """A clause that matches the query string against a specific field in the search document.
        """
        return Q("match", **{field: query_string})

    @classmethod
    def _match_phrase(cls, field, query_string):
        """A clause that matches the query string against a specific field in the search document.

        The words in the query_string must match the words in the field,
        in order. E.g. "fiction science" will not match "Science Fiction".
        """
        return Q("match_phrase", **{field: query_string})

    @classmethod
    def minimal_stemming_query(
            cls, query_string,
            fields=MINIMAL_STEMMING_QUERY_FIELDS
    ):
        """A clause that tries for a close match of the query string
        against any of a number of fields.
        """
        return [cls._match_phrase(field, query_string) for field in fields]

    @classmethod
    def make_target_age_query(cls, target_age, boost=1):
        """Create an Elasticsearch query object for a boolean query that
        matches works whose target ages overlap (partially or
        entirely) the given age range.

        :param target_age: A 2-tuple (lower limit, upper limit)
        :param boost: A value for the boost parameter
        """
        (lower, upper) = target_age[0], target_age[1]
        # There must be _some_ overlap with the provided range.
        must = [
            cls._match_range("target_age.upper", "gte", lower),
            cls._match_range("target_age.lower", "lte", upper)
        ]

        # Results with ranges contained within the query range are
        # better.
        # e.g. for query 4-6, a result with 5-6 beats 6-7
        should = [
            cls._match_range("target_age.upper", "lte", upper),
            cls._match_range("target_age.lower", "gte", lower),
        ]
        return Q("bool", must=must, should=should, boost=float(boost))

    @classmethod
    def _parsed_query_matches(cls, query_string):
        """Deal with a query string that contains information that should be
        exactly matched against a controlled vocabulary
        (e.g. "nonfiction" or "grade 5") along with information that
        is more search-like (such as a title or author).

        The match information is pulled out of the query string and
        used to make a series of match_phrase queries. The rest of the
        information is used in a simple query that matches basic
        fields.
        """
        return QueryParser(query_string).match_queries


class QueryParser(object):
    """Attempt to parse filter information out of a query string.

    This class is where we make sense of queries like the following:

      asteroids nonfiction
      grade 5 dogs
      young adult romance
      divorce age 10 and up

    These queries contain information that can best be thought of in
    terms of a filter against specific fields ("nonfiction", "grade
    5", "romance"). Books either match these criteria or they don't.

    These queries may also contain information that can be thought of
    in terms of a search ("asteroids", "dogs") -- books may match
    these criteria to a greater or lesser extent.
    """

    # The unparseable portion of a query is matched against these
    # fields.
    SIMPLE_QUERY_STRING_FIELDS = [
        "author^4", "subtitle^3", "summary^5", "title^1", "series^1"
    ]

    def __init__(self, query_string, query_class=Query):
        """Parse the query string and create a list of clauses
        that will boost certain types of books.

        Use .query to get an Elasticsearch Query object.

        :param query_class: Pass in a mock of Query here during testing
        to generate 'query' objects that are easier for you to test.
        """
        self.original_query_string = query_string.strip()
        self.query_class = query_class

        # We start with no match queries.
        self.match_queries = []

        # We handle genre first so that, e.g. 'Science Fiction' doesn't
        # get chomped up by the search for 'fiction'.

        # Handle the 'romance' part of 'young adult romance'
        genre, genre_match = KeywordBasedClassifier.genre_match(query_string)
        if genre:
            query_string = self.add_match_query(
                genre.name, 'genres.name', query_string, genre_match
            )

        # Handle the 'young adult' part of 'young adult romance'
        audience, audience_match = KeywordBasedClassifier.audience_match(
            query_string
        )
        if audience:
            query_string = self.add_match_query(
                audience.replace(" ", ""), 'audience', query_string,
                audience_match
            )

        # Handle the 'nonfiction' part of 'asteroids nonfiction'
        fiction = None
        if re.compile(r"\bnonfiction\b", re.IGNORECASE).search(query_string):
            fiction = "Nonfiction"
        elif re.compile(r"\bfiction\b", re.IGNORECASE).search(query_string):
            fiction = "Fiction"
        query_string = self.add_match_query(
            fiction, 'fiction', query_string, fiction
        )

        # Handle the 'grade 5' part of 'grade 5 dogs'
        age_from_grade, grade_match = GradeLevelClassifier.target_age_match(
            query_string
        )
        if age_from_grade and age_from_grade[0] == None:
            age_from_grade = None
        query_string = self.add_target_age_query(
            age_from_grade, query_string, grade_match
        )

        # Handle the 'age 10 and up' part of 'divorce age 10 and up'
        age, age_match = AgeClassifier.target_age_match(query_string)
        if age and age[0] == None:
            age = None
        query_string = self.add_target_age_query(age, query_string, age_match)

        self.final_query_string = query_string.strip()

        if len(query_string.strip()) == 0:
            # Someone who searched for 'young adult romance' ended up
            # with an empty query string -- they matched an audience
            # and a genre, and now there's nothing else to match.
            return

        # Someone who searched for 'asteroids nonfiction' ended up
        # with a query string of 'asteroids'. Their query string
        # has a field match component and a query-type component.
        #
        # What is likely to be in this query-type component?
        #
        # In theory, it could be anything that would go into a
        # regular query. So would be a really cool place to
        # call Query() recursively.
        #
        # However, someone who does this kind of search is
        # probably not looking for a specific book. They might be
        # looking for an author (eg, 'science fiction iain
        # banks'). But they're most likely searching for a _type_
        # of book, which means a match against summary or subject
        # ('asteroids') would be the most useful.
        if (self.final_query_string
            and self.final_query_string != self.original_query_string):
            match_rest_of_query = self.query_class.simple_query_string_query(
                self.final_query_string,
                self.SIMPLE_QUERY_STRING_FIELDS
            )
            self.match_queries.append(match_rest_of_query)

    def add_match_query(self, query, field, query_string, matched_portion):
        """Create a match query that finds documents whose value for `field`
        matches `query`.

        Add it to `self.match_queries`, and remove the relevant portion
        of `query_string` so it doesn't get reused.
        """
        if not query:
            # This is not a relevant part of the query string.
            return query_string
        match_query = self.query_class._match(field, query)
        self.match_queries.append(match_query)
        return self._without_match(query_string, matched_portion)

    def add_target_age_query(self, query, query_string, matched_portion):
        """Create a query that finds documents whose value for `target_age`
        matches `query`.

        Add it to `match_queries`, and remove the relevant portion
        of `query_string` so it doesn't get reused.
        """
        if not query:
            # This is not a relevant part of the query string.
            return query_string
        match_query = self.query_class.make_target_age_query(query, 40)
        self.match_queries.append(match_query)
        return self._without_match(query_string, matched_portion)

    @classmethod
    def _without_match(cls, query_string, match):
        """Take the portion of a query string that matched a controlled
        vocabulary, and remove it from the query string, so it
        doesn't get reused later.
        """
        # If the match was "children" and the query string was
        # "children's", we want to remove the "'s" as well as
        # the match. We want to remove everything up to the
        # next word boundary that's not an apostrophe or a
        # dash.
        word_boundary_pattern = r"\b%s[\w'\-]*\b"

        return re.compile(
            word_boundary_pattern % match.strip(), re.IGNORECASE
        ).sub("", query_string)


class Filter(SearchBase):
    """A filter for search results.

    This covers every reason you might want to not exclude a search
    result that would otherise match the query string -- wrong media,
    wrong language, not available in the patron's library, etc.

    This also covers every way you might want to order the search
    results: either by relevance to the search query (the default), or
    by a specific field (e.g. author) as described by a Facets object.
    """

    @classmethod
    def from_worklist(cls, _db, worklist, facets):
        """Create a Filter that finds only works that belong in the given
        WorkList and EntryPoint.

        :param worklist: A WorkList
        :param facets: A SearchFacets object.
        """
        library = worklist.get_library(_db)

        # For most configuration settings there is a single value --
        # either defined on the WorkList or defined by its parent.
        inherit_one = worklist.inherited_value
        media = inherit_one('media')
        languages = inherit_one('languages')
        fiction = inherit_one('fiction')
        audiences = inherit_one('audiences')
        target_age = inherit_one('target_age')

        # For genre IDs and CustomList IDs, we might get a separate
        # set of restrictions from every item in the WorkList hierarchy.
        # _All_ restrictions must be met for a work to match the filter.
        inherit_some = worklist.inherited_values
        genre_id_restrictions = inherit_some('genre_ids')
        customlist_id_restrictions = inherit_some('customlist_ids')

        # See if there are any excluded audiobook sources on this
        # site.
        excluded = (
            ConfigurationSetting.excluded_audio_data_sources(_db)
        )
        excluded_audiobook_data_sources = [
            DataSource.lookup(_db, x) for x in excluded
        ]

        return cls(
            library, media, languages, fiction, audiences,
            target_age, genre_id_restrictions, customlist_id_restrictions,
            facets,
            excluded_audiobook_data_sources=excluded_audiobook_data_sources,
            allow_holds=library.allow_holds,
        )


    def __init__(self, collections=None, media=None, languages=None,
                 fiction=None, audiences=None, target_age=None,
                 genre_restriction_sets=None, customlist_restriction_sets=None,
                 facets=None, **kwargs
    ):
        """
        These minor arguments were made into unnamed keyword arguments to
        avoid cluttering the method signature:

        `param excluded_audiobook_data_sources`: A list of DataSources that
        provide audiobooks known to be unsupported on this system.
        Such audiobooks will always be excluded from results.

        `param allow_holds`: If this is False, books with no available
        copies will be excluded from results.
        """

        if isinstance(collections, Library):
            # Find all works in this Library's collections.
            collections = collections.collections
        self.collection_ids = self._filter_ids(collections)

        self.media = media
        self.languages = languages
        self.fiction = fiction
        self.audiences = audiences

        if target_age:
            if isinstance(target_age, int):
                self.target_age = (target_age, target_age)
            elif isinstance(target_age, tuple) and len(target_age) == 2:
                self.target_age = target_age
            else:
                # It's a SQLAlchemy range object. Convert it to a tuple.
                self.target_age = numericrange_to_tuple(target_age)
        else:
            self.target_age = None

        # Filter the lists of database IDs to make sure we aren't
        # storing any database objects.
        if genre_restriction_sets:
            self.genre_restriction_sets = [
                self._filter_ids(x) for x in genre_restriction_sets
            ]
        else:
            self.genre_restriction_sets = []
        if customlist_restriction_sets:
            self.customlist_restriction_sets = [
                self._filter_ids(x) for x in customlist_restriction_sets
            ]
        else:
            self.customlist_restriction_sets = []

        # Pull less-important values out of the keyword arguments.
        excluded_audiobook_data_sources = kwargs.pop(
            'excluded_audiobook_data_sources', []
        )
        self.excluded_audiobook_data_sources = self._filter_ids(
            excluded_audiobook_data_sources
        )
        self.allow_holds = kwargs.pop('allow_holds', True)

        # At this point there should be no keyword arguments -- you can't pass
        # whatever you want into this method.
        if kwargs:
            raise ValueError("Unknown keyword arguments: %r" % kwargs)

        # Establish default values for additional restrictions that may be
        # imposed by the Facets object.
        self.minimum_featured_quality = 0
        self.availability = None
        self.subcollection = None
        self.order = None
        self.order_ascending = False

        # Give the Facets object a chance to modify any or all of this
        # information.
        if facets:
            facets.modify_search_filter(self)

    def build(self, _chain_filters=None):
        """Convert this object to an Elasticsearch Filter object.

        :return: A 2-tuple (filter, nested_filters). Filters on fields
           within nested documents (such as
           'licensepools.collection_id') must be applied as subqueries
           to the query that will eventually be created from this
           filter. `nested_filters` is a dictionary that maps a path
           to a list of filters to apply to that path.

        :param _chain_filters: Mock function to use instead of
            Filter._chain_filters
        """

        # Since a Filter object can be modified after it's created, we
        # need to scrub all the inputs, whether or not they were
        # scrubbed in the constructor.
        scrub_list = self._scrub_list
        filter_ids = self._filter_ids

        chain = _chain_filters or self._chain_filters

        f = None
        nested_filters = defaultdict(list)
        collection_ids = filter_ids(self.collection_ids)
        if collection_ids:
            collection_match = F(
                'terms', **{'licensepools.collection_id' : collection_ids}
            )
            nested_filters['licensepools'].append(collection_match)

        if self.media:
            f = chain(f, F('terms', medium=scrub_list(self.media)))

        if self.languages:
            f = chain(f, F('terms', language=scrub_list(self.languages)))

        if self.fiction is not None:
            if self.fiction:
                value = 'fiction'
            else:
                value = 'nonfiction'
            f = chain(f, F('term', fiction=value))

        if self.audiences:
            f = chain(f, F('terms', audience=scrub_list(self.audiences)))

        target_age_filter = self.target_age_filter
        if target_age_filter:
            f = chain(f, self.target_age_filter)

        for genre_ids in self.genre_restriction_sets:
            f = chain(f, F('terms', **{'genres.term' : filter_ids(genre_ids)}))

        for customlist_ids in self.customlist_restriction_sets:
            ids = filter_ids(customlist_ids)
            nested_filters['customlists'].append(
                F('terms', **{'customlists.list_id' : ids})
            )

        open_access = F('term', **{'licensepools.open_access' : True})
        if self.availability==FacetConstants.AVAILABLE_NOW:
            # Only open-access books and books with currently available
            # copies should be displayed.
            available = F('term', **{'licensepools.available' : True})
            nested_filters['licensepools'].append(
                F('bool', should=[open_access, available])
            )
        elif self.availability==FacetConstants.AVAILABLE_OPEN_ACCESS:
            # Only open-access books should be displayed.
            nested_filters['licensepools'].append(open_access)

        if self.subcollection==FacetConstants.COLLECTION_MAIN:
            # Exclude open-access books with a quality of less than
            # 0.3.
            not_open_access = F('term', **{'licensepools.open_access' : False})
            decent_quality = self._match_range('licensepools.quality', 'gte', 0.3)
            nested_filters['licensepools'].append(
                F('bool', should=[not_open_access, decent_quality])
            )
        elif self.subcollection==FacetConstants.COLLECTION_FEATURED:
            # Exclude books with a quality of less than the library's
            # minimum featured quality.
            range_query = self._match_range(
                'quality', 'gte', self.minimum_featured_quality
            )
            f = chain(f, F('bool', must=range_query))

        # Some sources of audiobooks may be excluded because the
        # server can't fulfill them or the anticipated client can't
        # play them.
        excluded = self.excluded_audiobook_data_sources
        if excluded:
            audio = F('term', **{'licensepools.medium': Edition.AUDIO_MEDIUM})
            excluded_audio_source = F(
                'terms', **{'licensepools.data_source_id' : excluded}
            )
            excluded_audio = Bool(must=[audio, excluded_audio_source])
            not_excluded_audio = Bool(must_not=excluded_audio)
            nested_filters['licensepools'].append(not_excluded_audio)

        # If holds are not allowed, only license pools that are
        # currently available should be considered.
        if not self.allow_holds:
            licenses_available = F('term', **{'licensepools.available' : True})
            currently_available = Bool(should=[licenses_available, open_access])
            nested_filters['licensepools'].append(currently_available)

        return f, nested_filters

    @classmethod
    def universal_base_filter(cls, _chain_filters=None):
        """Build a set of restrictions on the main search document that are
        always applied, even in the absence of other filters.

        :param _chain_filters: Mock function to use instead of
            Filter._chain_filters

        :return: A Filter object.

        """

        _chain_filters = _chain_filters or cls._chain_filters

        base_filter = None

        # We only want to show works that are presentation-ready.
        base_filter = _chain_filters(
            base_filter, F('term', **{"presentation_ready":True})
        )

        return base_filter

    @classmethod
    def universal_nested_filters(cls):
        """Build a set of restrictions on subdocuments that are
        always applied, even in the absence of other filters.
        """
        nested_filters = defaultdict(list)

        # TODO: It would be great to be able to filter out
        # LicensePools that have no delivery mechanisms. That's the
        # only part of Collection.restrict_to_ready_deliverable_works
        # not already implemented in this class.

        # We don't want to consider license pools that have been
        # suppressed, or of which there are currently no licensed
        # copies. This might lead to a Work being filtered out
        # entirely.
        #
        # It's easier to stay consistent by indexing all Works and
        # filtering them out later, than to do it by adding and
        # removing works from the index.
        not_suppressed = F('term', **{'licensepools.suppressed' : False})
        nested_filters['licensepools'].append(not_suppressed)

        owns_licenses = F('term', **{'licensepools.licensed' : True})
        open_access = F('term', **{'licensepools.open_access' : True})
        currently_owned = F('bool', should=[owns_licenses, open_access])
        nested_filters['licensepools'].append(currently_owned)

        return nested_filters

    @property
    def sort_order(self):
        """Create a description, for use in an Elasticsearch document,
        explaining how search results should be ordered.

        :return: A list of dictionaries, each dictionary mapping a
        field name to an explanation of how to sort that
        field. Usually the explanation is a simple string, either
        'asc' or 'desc'.
        """
        order_fields = []
        order_field_keys = []

        if not self.order:
            return order_fields

        if self.order_ascending is False:
            ascending = "desc"
        else:
            ascending = "asc"

        # These sort order fields are inserted as necessary between
        # the primary sort order field and the tiebreaker field (work
        # ID). This makes it more likely that the sort order makes
        # sense to a human, by putting off the opaque tiebreaker for
        # as long as possible. For example, a feed sorted by author
        # will be secondarily sorted by title and work ID, not just by
        # work ID.
        default_sort_order = ['sort_author', 'sort_title', 'work_id']

        order_field = self.order
        if '.' in order_field:
            # We're sorting by a nested field.
            nested=None
            if order_field == 'licensepools.availability_time':
                # We're sorting works by the time they became
                # available to a library. This means we only want to
                # consider the availability times of license pools
                # found in one of the library's collections.
                collection_ids = self._filter_ids(self.collection_ids)
                if collection_ids:
                    nested = dict(
                        path="licensepools",
                        filter=dict(
                            terms={
                                "licensepools.collection_id": collection_ids
                            }
                        ),
                    )

                # If a book shows up in multiple collections, we're only
                # interested in the collection that had it the earliest.
                mode = 'min'
            else:
                raise ValueError(
                    "I don't know how to sort by %s." % order_field
                )
            sort_description = dict(order=ascending, mode=mode)
            if nested:
                sort_description['nested'] = nested
            order = { order_field : sort_description }
        else:
            order = {order_field : ascending }
        order_fields.append(order)
        order_field_keys.append(order_field)

        # Apply any parts of the default sort order not yet covered,
        # concluding (in most cases) with work_id, the tiebreaker field.
        for x in default_sort_order:
            if x not in order_field_keys:
                order_fields.append({x: "asc"})

        return order_fields

    @property
    def target_age_filter(self):
        """Helper method to generate the target age subfilter.

        It's complicated because it has to handle cases where the upper
        or lower bound on target age is missing (indicating there is no
        upper or lower bound).
        """
        if not self.target_age:
            return None
        lower, upper = self.target_age
        if lower is None and upper is None:
            return None
        def does_not_exist(field):
            """A filter that matches if there is no value for `field`."""
            return F('bool', must_not=[F('exists', field=field)])

        def or_does_not_exist(clause, field):
            """Either the given `clause` matches or the given field
            does not exist.
            """
            if MAJOR_VERSION==1:
                return F('or', [clause, does_not_exist(field)])
            else:
                return F('bool', should=[clause, does_not_exist(field)],
                         minimum_should_match=1)

        clauses = []

        if upper is not None:
            lower_does_not_exist = does_not_exist("target_age.lower")
            lower_in_range = self._match_range("target_age.lower", "lte", upper)
            lower_match = or_does_not_exist(lower_in_range, "target_age.lower")
            clauses.append(lower_match)

        if lower is not None:
            upper_does_not_exist = does_not_exist("target_age.upper")
            upper_in_range = self._match_range("target_age.upper", "gte", lower)
            upper_match = or_does_not_exist(upper_in_range, "target_age.upper")
            clauses.append(upper_match)

        if not clauses:
            # Neither upper nor lower age must match.
            return None

        if len(clauses) == 1:
            # Upper or lower age must match, but not both.
            return clauses[0]

        # Both upper and lower age must match.
        return F('bool', must=clauses)

    @classmethod
    def _scrub(cls, s):
        """Modify a string for use in a filter match.

        e.g. "Young Adult" becomes "youngadult"

        :param s: The string to modify.
        """
        if not s:
            return s
        return s.lower().replace(" ", "")

    @classmethod
    def _scrub_list(cls, s):
        """The same as _scrub, except it always outputs
        a list of items.
        """
        if s is None:
            return []
        if isinstance(s, basestring):
            s = [s]
        return [cls._scrub(x) for x in s]

    @classmethod
    def _filter_ids(cls, ids):
        """Process a list of database objects, provided either as their
        IDs or as the objects themselves.

        :return: A list of IDs, or None if nothing was provided.
        """
        # Generally None means 'no restriction', while an empty list
        # means 'one of the values in this empty list' -- in other
        # words, they are opposites.
        if ids is None:
            return None

        processed = []

        if not isinstance(ids, list) and not isinstance(ids, set):
            ids = [ids]

        for id in ids:
            if not isinstance(id, int):
                # Turn a database object into an ID.
                id = id.id
            processed.append(id)
        return processed

    @classmethod
    def _chain_filters(cls, existing, new):
        """Either chain two filters together or start a new chain."""
        if existing:
            # We're combining two filters.
            new = existing & new
        else:
            # There was no previous filter -- the 'new' one is it.
            pass
        return new


class SortKeyPagination(Pagination):
    """An Elasticsearch-specific implementation of Pagination that
    paginates search results by tracking where in a sorted list the
    previous page left off, rather than using a numeric index into the
    list.
    """
    def __init__(self, last_item_on_previous_page=None,
                 size=Pagination.DEFAULT_SIZE):
        self.size = size
        self.last_item_on_previous_page = last_item_on_previous_page

        # These variables are set by page_loaded(), after the query
        # is run.
        self.last_item_on_this_page = None
        self.this_page_size = None

    @property
    def offset(self):
        # This object never uses the traditional offset system; offset
        # is determined relative to the last item on the previous
        # page.
        return 0

    @property
    def total_size(self):
        # Although we technically know the total size after the first
        # page of results has been obtained, we don't use this feature
        # in pagination, so act like we don't.
        return None

    def apply(self, qu):
        raise NotImplementedError(
            "SortKeyPagination does not work with database queries."
        )

    def modify_search_query(self, search):
        """Modify the given Search object so that it starts
        picking up items immediately after the previous page.

        :param search: An elasticsearch-dsl Search object.
        """
        if self.last_item_on_previous_page:
            search = search.update_from_dict(
                dict(search_after=self.last_item_on_previous_page)
            )
        return search

    @property
    def previous_page(self):
        # TODO: We can get the previous page by flipping the sort
        # order and asking for the _next_ page of the reversed list,
        # using the sort keys of the _first_ item as the search_after.
        # But this is really confusing, it requires more context than
        # SortKeyPagination currently has, and this feature isn't
        # necessary for our current implementation.
        return None

    @property
    def next_page(self):
        """If possible, create a new SortKeyPagination representing the 
        next page of results.
        """
        if self.this_page_size == 0:
            # This page is empty; there is no next page.
            return None
        if not self.last_item_on_this_page:
            # This probably means load_page wasn't called. At any
            # rate, we can't say anything about the next page.
            return None
        return SortKeyPagination(self.last_item_on_this_page, self.size)

    def page_loaded(self, page):
        """An actual page of results has been fetched. Keep any internal state
        that would be useful to know when reasoning about earlier or
        later pages.

        Specifically, keep track of the sort value of the last item on
        this page, so that self.next_page will create a
        SortKeyPagination object capable of generating the subsequent
        page.

        :param page: A list of elasticsearch-dsl Hit objects.
        """
        super(SortKeyPagination, self).page_loaded(page)
        if page:
            last_item = page[-1]
            #values = list(last_item.meta.sort)
            values = None
        else:
            # There's nothing on this page, so there's no next page
            # either.
            values = None
        self.last_item_on_this_page = values


class MockExternalSearchIndex(ExternalSearchIndex):

    work_document_type = 'work-type'

    def __init__(self, url=None):
        self.url = url
        self.docs = {}
        self.works_index = "works"
        self.works_alias = "works-current"
        self.log = logging.getLogger("Mock external search index")
        self.queries = []
        self.search = self.docs.keys()
        self.test_search_term = "a search term"

    def _key(self, index, doc_type, id):
        return (index, doc_type, id)

    def index(self, index, doc_type, id, body):
        self.docs[self._key(index, doc_type, id)] = body
        self.search = self.docs.keys()

    def delete(self, index, doc_type, id):
        key = self._key(index, doc_type, id)
        if key in self.docs:
            del self.docs[key]

    def exists(self, index, doc_type, id):
        return self._key(index, doc_type, id) in self.docs

    def create_search_doc(self, query_string, filter=None, pagination=None, debug=False, return_raw_results=False):
        return self.docs.values()

    def query_works(self, query_string, filter, pagination, debug=False, return_raw_results=False, search=None):
        self.queries.append((query_string, filter, pagination, debug, return_raw_results))
        if return_raw_results:
            doc_ids = self.docs.values()
        else:
            doc_ids = sorted([dict(_id=key[2]) for key in self.docs.keys()])

        if pagination:
            start = pagination.offset
            stop = start + pagination.size
            doc_ids = doc_ids[start:stop]

        if return_raw_results:
            return doc_ids
        else:
            return [x['_id'] for x in doc_ids]

    def bulk(self, docs, **kwargs):
        for doc in docs:
            self.index(doc['_index'], doc['_type'], doc['_id'], doc)
        return len(docs), []

class MockSearchResult(object):
    def __init__(self, title, author, meta, id):
        self.title = title
        self.author = author
        meta["id"] = id
        self.meta = meta

    def to_dict(self):
        return {
            "title": self.title,
            "author": self.author,
            "id": self.meta["id"],
            "meta": self.meta,
        }

class SearchIndexMonitor(WorkSweepMonitor):
    """Make sure the search index is up-to-date for every work.

    This operates on all Works, not just the ones with registered
    WorkCoverageRecords indicating that work needs to be done.
    """
    SERVICE_NAME = "Search index update"
    DEFAULT_BATCH_SIZE = 500

    def __init__(self, _db, collection, index_name=None, index_client=None,
                 **kwargs):
        super(SearchIndexMonitor, self).__init__(_db, collection, **kwargs)

        if index_client:
            # This would only happen during a test.
            self.search_index_client = index_client
        else:
            self.search_index_client = ExternalSearchIndex(
                _db, works_index=index_name
            )

        index_name = self.search_index_client.works_index
        # We got a generic service name. Replace it with a more
        # specific one.
        self.service_name = "Search index update (%s)" % index_name

    def process_batch(self, offset):
        """Update the search index for a set of Works."""
        batch = self.fetch_batch(offset).all()
        if batch:
            successes, failures = self.search_index_client.bulk_update(batch)

            for work, message in failures:
                self.log.error(
                    "Failed to update search index for %s: %s", work, message
                )
            WorkCoverageRecord.bulk_add(
                successes, WorkCoverageRecord.UPDATE_SEARCH_INDEX_OPERATION
            )
            # Start work on the next batch.
            return batch[-1].id, len(batch)
        else:
            # We're done.
            return 0, 0


class SearchIndexCoverageProvider(WorkPresentationProvider):
    """Make sure all Works have up-to-date representation in the
    search index.
    """

    SERVICE_NAME = 'Search index coverage provider'

    DEFAULT_BATCH_SIZE = 500

    OPERATION = WorkCoverageRecord.UPDATE_SEARCH_INDEX_OPERATION

    def __init__(self, *args, **kwargs):
        search_index_client = kwargs.pop('search_index_client', None)
        super(SearchIndexCoverageProvider, self).__init__(*args, **kwargs)
        self.search_index_client = (
            search_index_client or ExternalSearchIndex(self._db)
        )

    def process_batch(self, works):
        """
        :return: a mixed list of Works and CoverageFailure objects.
        """
        successes, failures = self.search_index_client.bulk_update(works)

        records = list(successes)
        for (work, error) in failures:
            records.append(CoverageFailure(work, error))

        return records<|MERGE_RESOLUTION|>--- conflicted
+++ resolved
@@ -691,12 +691,8 @@
         # by title, not by the other contributors.
         ("primary_author_only", "\s+;.*", ""),
 
-<<<<<<< HEAD
-        # Remove periods from consideration.
-=======
         # Remove parentheticals (e.g. the full name of someone who
         # goes by initials).
->>>>>>> 6bec5901
         ("strip_parentheticals", "\s+\([^)]+\)", ""),
 
         # Remove periods from consideration.
