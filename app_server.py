"""Implement logic common to more than one of the Simplified applications."""
from nose.tools import set_trace
from psycopg2 import DatabaseError
import flask
import json
import os
import sys
import subprocess
from lxml import etree
from functools import wraps
from flask import url_for, make_response
from flask_babel import lazy_gettext as _
from util.flask_util import problem
from util.problem_detail import ProblemDetail
import traceback
import logging
from entrypoint import EntryPoint
from opds import (
    AcquisitionFeed,
    LookupAcquisitionFeed,
)
from util.opds_writer import (
    OPDSFeed,
    OPDSMessage,
)
from sqlalchemy.orm.session import Session
from sqlalchemy.orm.exc import (
    NoResultFound,
)
from model import (
    get_one,
    Complaint,
    Identifier,
    Patron,
)
from cdn import cdnify
from classifier import Classifier
from config import Configuration
from lane import (
    Facets,
    Pagination,
)
from problem_details import *


def cdn_url_for(*args, **kwargs):
    base_url = url_for(*args, **kwargs)
    return cdnify(base_url)

def load_lending_policy(policy):
    if not policy:
        return {}
    if isinstance(policy, basestring):
<<<<<<< HEAD
        logging.info("Lending policy: %s" % policy)
=======
        logging.info("Lending policy: %s", policy)
>>>>>>> 64b04cf6
        policy = json.loads(policy)
    for external_type, p in policy.items():
        if Patron.AUDIENCE_RESTRICTION_POLICY in p:
            for audience in p[Patron.AUDIENCE_RESTRICTION_POLICY]:
                if not audience in Classifier.AUDIENCES:
                    raise ValueError(
                        "Unrecognized audience in lending policy: %s" %
                        audience)
    return policy

def feed_response(feed, acquisition=True, cache_for=AcquisitionFeed.FEED_CACHE_TIME):
    if acquisition:
        content_type = OPDSFeed.ACQUISITION_FEED_TYPE
    else:
        content_type = OPDSFeed.NAVIGATION_FEED_TYPE
    return _make_response(feed, content_type, cache_for)

def entry_response(entry, cache_for=AcquisitionFeed.FEED_CACHE_TIME):
    content_type = OPDSFeed.ENTRY_TYPE
    return _make_response(entry, content_type, cache_for)

def _make_response(content, content_type, cache_for):
    if isinstance(content, etree._Element):
        content = etree.tostring(content)
    elif not isinstance(content, basestring):
        content = unicode(content)

    if isinstance(cache_for, int):
        # A CDN should hold on to the cached representation only half
        # as long as the end-user.
        client_cache = cache_for
        cdn_cache = cache_for / 2
        cache_control = "public, no-transform, max-age=%d, s-maxage=%d" % (
            client_cache, cdn_cache)
    else:
        cache_control = "private, no-cache"

    return make_response(content, 200, {"Content-Type": content_type,
                                        "Cache-Control": cache_control})

def load_facets_from_request(
        facet_config=None, worklist=None, base_class=Facets,
        base_class_constructor_kwargs=None
):
    """Figure out which faceting object this request is asking for.

    The active request must have the `library` member set to a Library
    object.

    :param worklist: The WorkList, if any, associated with the request.
    :param facet_config: An object containing the currently configured
        facet groups, if different from the request library.
    :param base_class: The faceting class to instantiate.
    :param base_class_constructor_kwargs: Keyword arguments to pass into
        the faceting class constructor, other than those obtained from
        the request.
    :return: A faceting object if possible; otherwise a ProblemDetail.
    """
    kwargs = base_class_constructor_kwargs or dict()
    get_arg = flask.request.args.get
    library = flask.request.library
    facet_config = facet_config or library
    return base_class.from_request(
        library, facet_config, get_arg, worklist, **kwargs
    )

def load_pagination_from_request(default_size=Pagination.DEFAULT_SIZE):
    """Figure out which Pagination object this request is asking for."""
    arg = flask.request.args.get
    size = arg('size', default_size)
    offset = arg('after', 0)
    return load_pagination(size, offset)

def load_pagination(size, offset):
    """Turn user input into a Pagination object."""
    try:
        size = int(size)
    except ValueError:
        return INVALID_INPUT.detailed(_("Invalid page size: %(size)s", size=size))
    size = min(size, 100)
    if offset:
        try:
            offset = int(offset)
        except ValueError:
            return INVALID_INPUT.detailed(_("Invalid offset: %(offset)s", offset=offset))
    return Pagination(offset, size)

def returns_problem_detail(f):
    @wraps(f)
    def decorated(*args, **kwargs):
        v = f(*args, **kwargs)
        if isinstance(v, ProblemDetail):
            return v.response
        return v
    return decorated

class ErrorHandler(object):
    def __init__(self, app, debug):
        self.app = app
        self.debug = debug

    def handle(self, exception):
        if hasattr(self.app, 'manager') and hasattr(self.app.manager, '_db'):
            # There is an active database session. Roll it back.
            self.app.manager._db.rollback()
        tb = traceback.format_exc()

        if isinstance(exception, DatabaseError):
            # The database session may have become tainted. For now
            # the simplest thing to do is to kill the entire process
            # and let uwsgi restart it.
            logging.error(
                "Database error: %s Treating as fatal to avoid holding on to a tainted session!",
                exception, exc_info=exception
            )
            shutdown = flask.request.environ.get('werkzeug.server.shutdown')
            if shutdown:
                shutdown()
            else:
                sys.exit()

        # By default, the error will be logged at log level ERROR.
        log_method = logging.error

        # Okay, it's not a database error. Turn it into a useful HTTP error
        # response.
        if hasattr(exception, 'as_problem_detail_document'):
            # This exception can be turned directly into a problem
            # detail document.
            document = exception.as_problem_detail_document(self.debug)
            if not self.debug:
                document.debug_message = None
            else:
                if document.debug_message:
                    document.debug_message += "\n\n" + tb
                else:
                    document.debug_message = tb
            if document.status_code == 502:
                # This is an error in integrating with some upstream
                # service. It's a serious problem, but probably not
                # indicative of a bug in our software. Log it at log level
                # WARN.
                log_method = logging.warn
            response = make_response(document.response)
        else:
            # There's no way to turn this exception into a problem
            # document. This is probably indicative of a bug in our
            # software.
            if self.debug:
                body = tb
            else:
                body = _('An internal error occured')
            response = make_response(unicode(body), 500, {"Content-Type": "text/plain"})

        log_method("Exception in web app: %s", exception, exc_info=exception)
        return response


class HeartbeatController(object):

    HEALTH_CHECK_TYPE = 'application/vnd.health+json'
    VERSION_FILENAME = '.version'

    def heartbeat(self, conf_class=None):
        health_check_object = dict(status='pass')

        Conf = conf_class or Configuration
        app_version = Conf.app_version()
        if app_version and app_version != Conf.NO_APP_VERSION_FOUND:
            health_check_object['releaseID'] = app_version
            health_check_object['version'] = app_version.split('-')[0]

        data = json.dumps(health_check_object)
        return make_response(data, 200, {"Content-Type": self.HEALTH_CHECK_TYPE})


class URNLookupController(object):
    """A generic controller that takes URNs as input and looks up their
    OPDS entries.
    """

    UNRECOGNIZED_IDENTIFIER = "This work is not in the collection."
    WORK_NOT_PRESENTATION_READY = "Work created but not yet presentation-ready."
    WORK_NOT_CREATED = "Identifier resolved but work not yet created."

    def __init__(self, _db):
        self._db = _db
        self.works = []
        self.precomposed_entries = []
        self.unresolved_identifiers = []

    def work_lookup(self, annotator, route_name='lookup', **process_urn_kwargs):
        """Generate an OPDS feed describing works identified by identifier."""
        urns = flask.request.args.getlist('urn')

        this_url = cdn_url_for(route_name, _external=True, urn=urns)
        response = self.process_urns(urns, **process_urn_kwargs)
        self.post_lookup_hook()

        if response:
            # In a subclass, self.process_urns may return a ProblemDetail
            return response

        opds_feed = LookupAcquisitionFeed(
            self._db, "Lookup results", this_url, self.works, annotator,
            precomposed_entries=self.precomposed_entries,
        )
        return feed_response(opds_feed)

    def permalink(self, urn, annotator, route_name='work'):
        """Look up a single identifier and generate an OPDS feed."""
        this_url = cdn_url_for(route_name, _external=True, urn=urn)
        self.process_urns([urn])
        self.post_lookup_hook()

        # A LookupAcquisitionFeed's .works is a list of (identifier,
        # work) tuples, but an AcquisitionFeed's .works is just a
        # list of works.
        works = [work for (identifier, work) in self.works]
        opds_feed = AcquisitionFeed(
            self._db, urn, this_url, works, annotator,
            precomposed_entries=self.precomposed_entries
        )

        return feed_response(opds_feed)

    def process_urns(self, urns, **process_urn_kwargs):
        """Processes a list of URNs for a lookup request.

        :return: None or, to override default feed behavior, a ProblemDetail
        or Response
        """
        identifiers_by_urn, failures = Identifier.parse_urns(self._db, urns)
        self.add_urn_failure_messages(failures)

        for urn, identifier in identifiers_by_urn.items():
            self.process_identifier(identifier, urn, **process_urn_kwargs)

    def add_urn_failure_messages(self, failures):
        for urn in failures:
            self.add_message(urn, 400, INVALID_URN.detail)

    def process_identifier(self, identifier, urn, **kwargs):
        """Turn a URN into a Work suitable for use in an OPDS feed.
        """
        if not identifier.licensed_through:
            # The default URNLookupController cannot look up an
            # Identifier that has no associated LicensePool.
            return self.add_message(urn, 404, self.UNRECOGNIZED_IDENTIFIER)

        # If we get to this point, there is at least one LicensePool
        # for this identifier.
        work = identifier.work
        if not work:
            # There are LicensePools but no Work.
            return self.add_message(urn, 202, self.WORK_NOT_CREATED)
        if not work.presentation_ready:
            # There is a work but it's not presentation ready.
            return self.add_message(urn, 202, self.WORK_NOT_PRESENTATION_READY)

        # The work is ready for use in an OPDS feed!
        return self.add_work(identifier, work)

    def add_work(self, identifier, work):
        """An identifier lookup succeeded in finding a Work."""
        self.works.append((identifier, work))

    def add_entry(self, entry):
        """An identifier lookup succeeded in creating an OPDS entry."""
        self.precomposed_entries.append(entry)

    def add_message(self, urn, status_code, message):
        """An identifier lookup resulted in the creation of a message."""
        self.precomposed_entries.append(
            OPDSMessage(urn, status_code, message)
        )

    def post_lookup_hook(self):
        """Run after looking up a number of Identifiers.

        By default, does nothing.
        """
        pass


class ComplaintController(object):
    """A controller to register complaints against objects."""

    def register(self, license_pool, raw_data):

        if license_pool is None:
            return problem(None, 400, _("No license pool specified"))

        _db = Session.object_session(license_pool)
        try:
            data = json.loads(raw_data)
        except ValueError, e:
            return problem(None, 400, _("Invalid problem detail document"))

        type = data.get('type')
        source = data.get('source')
        detail = data.get('detail')
        if not type:
            return problem(None, 400, _("No problem type specified."))
        if type not in Complaint.VALID_TYPES:
            return problem(None, 400, _("Unrecognized problem type: %(type)s", type=type))

        complaint = None
        try:
            complaint = Complaint.register(license_pool, type, source, detail)
            _db.commit()
        except ValueError, e:
            return problem(
                None, 400, _("Error registering complaint: %(error)s", error=str(e))
            )

        return make_response(unicode(_("Success")), 201, {"Content-Type": "text/plain"})<|MERGE_RESOLUTION|>--- conflicted
+++ resolved
@@ -51,11 +51,7 @@
     if not policy:
         return {}
     if isinstance(policy, basestring):
-<<<<<<< HEAD
-        logging.info("Lending policy: %s" % policy)
-=======
         logging.info("Lending policy: %s", policy)
->>>>>>> 64b04cf6
         policy = json.loads(policy)
     for external_type, p in policy.items():
         if Patron.AUDIENCE_RESTRICTION_POLICY in p:
